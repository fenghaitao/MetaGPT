import json

import pytest

from metagpt.provider.bedrock.utils import (
    NOT_SUPPORT_STREAM_MODELS,
    SUPPORT_STREAM_MODELS,
)
from metagpt.provider.bedrock_api import BedrockLLM
from tests.metagpt.provider.mock_llm_config import mock_llm_config_bedrock
from tests.metagpt.provider.req_resp_const import (
    BEDROCK_PROVIDER_REQUEST_BODY,
    BEDROCK_PROVIDER_RESPONSE_BODY,
)

# all available model from bedrock
models = SUPPORT_STREAM_MODELS | NOT_SUPPORT_STREAM_MODELS
messages = [{"role": "user", "content": "Hi!"}]
usage = {
    "prompt_tokens": 1000000,
    "completion_tokens": 1000000,
}


<<<<<<< HEAD
async def mock_invoke_model(self: BedrockLLM, *args, **kwargs) -> dict:
    provider = self.config.model.split(".")[0]
=======
def get_provider_name(model: str) -> str:
    arr = model.split(".")
    if len(arr) == 2:
        provider, model_name = arr  # meta、mistral……
    elif len(arr) == 3:
        # some model_ids may contain country like us.xx.xxx
        _, provider, model_name = arr
    return provider


def deal_special_provider(provider: str, model: str, stream: bool = False) -> str:
    # for ai21
    if "j2-" in model:
        provider = f"{provider}-j2"
    elif "jamba-" in model:
        provider = f"{provider}-jamba"
    elif "command-r" in model:
        provider = f"{provider}-command-r"
    if stream and "ai21" in model:
        provider = f"{provider}-stream"
    return provider


async def mock_invoke_model(self: BedrockLLM, *args, **kwargs) -> dict:
    provider = get_provider_name(self.config.model)
>>>>>>> a855e66d
    self._update_costs(usage, self.config.model)
    provider = deal_special_provider(provider, self.config.model)
    return BEDROCK_PROVIDER_RESPONSE_BODY[provider]


async def mock_invoke_model_stream(self: BedrockLLM, *args, **kwargs) -> dict:
    # use json object to mock EventStream
    def dict2bytes(x):
        return json.dumps(x).encode("utf-8")

    provider = get_provider_name(self.config.model)

    if provider == "amazon":
        response_body_bytes = dict2bytes({"outputText": "Hello World"})
    elif provider == "anthropic":
        response_body_bytes = dict2bytes(
            {"type": "content_block_delta", "index": 0, "delta": {"type": "text_delta", "text": "Hello World"}}
        )
    elif provider == "cohere":
        response_body_bytes = dict2bytes({"is_finished": False, "text": "Hello World"})
    else:
        provider = deal_special_provider(provider, self.config.model, stream=True)
        response_body_bytes = dict2bytes(BEDROCK_PROVIDER_RESPONSE_BODY[provider])

    response_body_stream = {"body": [{"chunk": {"bytes": response_body_bytes}}]}
    self._update_costs(usage, self.config.model)
    return response_body_stream


def get_bedrock_request_body(model_id) -> dict:
    provider = get_provider_name(model_id)
    provider = deal_special_provider(provider, model_id)
    return BEDROCK_PROVIDER_REQUEST_BODY[provider]


def is_subset(subset, superset) -> bool:
    """Ensure all fields in request body are allowed.

    ```python
    subset = {"prompt": "hello","kwargs": {"temperature": 0.9,"p": 0.0}}
    superset = {"prompt": "hello", "kwargs": {"temperature": 0.0, "top-p": 0.0}}
    is_subset(subset, superset)
    ```

    """
    for key, value in subset.items():
        if key not in superset:
            return False
        if isinstance(value, dict):
            if not isinstance(superset[key], dict):
                return False
            if not is_subset(value, superset[key]):
                return False
    return True


@pytest.fixture(scope="class", params=models)
def bedrock_api(request) -> BedrockLLM:
    model_id = request.param
    mock_llm_config_bedrock.model = model_id
    api = BedrockLLM(mock_llm_config_bedrock)
    return api


class TestBedrockAPI:
    def _patch_invoke_model(self, mocker):
        mocker.patch("metagpt.provider.bedrock_api.BedrockLLM.invoke_model", mock_invoke_model)

    def _patch_invoke_model_stream(self, mocker):
        mocker.patch(
            "metagpt.provider.bedrock_api.BedrockLLM.invoke_model_with_response_stream",
            mock_invoke_model_stream,
        )

    def test_get_request_body(self, bedrock_api: BedrockLLM):
        """Ensure request body has correct format"""
        provider = bedrock_api.provider
        request_body = json.loads(provider.get_request_body(messages, bedrock_api._const_kwargs))
        assert is_subset(request_body, get_bedrock_request_body(bedrock_api.config.model))

    @pytest.mark.asyncio
    async def test_aask(self, bedrock_api: BedrockLLM, mocker):
        self._patch_invoke_model(mocker)
        self._patch_invoke_model_stream(mocker)
        assert await bedrock_api.aask(messages, stream=False) == "Hello World"
        assert await bedrock_api.aask(messages, stream=True) == "Hello World"<|MERGE_RESOLUTION|>--- conflicted
+++ resolved
@@ -22,10 +22,6 @@
 }
 
 
-<<<<<<< HEAD
-async def mock_invoke_model(self: BedrockLLM, *args, **kwargs) -> dict:
-    provider = self.config.model.split(".")[0]
-=======
 def get_provider_name(model: str) -> str:
     arr = model.split(".")
     if len(arr) == 2:
@@ -50,10 +46,9 @@
 
 
 async def mock_invoke_model(self: BedrockLLM, *args, **kwargs) -> dict:
-    provider = get_provider_name(self.config.model)
->>>>>>> a855e66d
-    self._update_costs(usage, self.config.model)
-    provider = deal_special_provider(provider, self.config.model)
+    provider = get_provider_name(self.model)
+    self._update_costs(usage, self.model)
+    provider = deal_special_provider(provider, self.model)
     return BEDROCK_PROVIDER_RESPONSE_BODY[provider]
 
 
@@ -62,7 +57,7 @@
     def dict2bytes(x):
         return json.dumps(x).encode("utf-8")
 
-    provider = get_provider_name(self.config.model)
+    provider = get_provider_name(self.model)
 
     if provider == "amazon":
         response_body_bytes = dict2bytes({"outputText": "Hello World"})
@@ -73,11 +68,11 @@
     elif provider == "cohere":
         response_body_bytes = dict2bytes({"is_finished": False, "text": "Hello World"})
     else:
-        provider = deal_special_provider(provider, self.config.model, stream=True)
+        provider = deal_special_provider(provider, self.model, stream=True)
         response_body_bytes = dict2bytes(BEDROCK_PROVIDER_RESPONSE_BODY[provider])
 
     response_body_stream = {"body": [{"chunk": {"bytes": response_body_bytes}}]}
-    self._update_costs(usage, self.config.model)
+    self._update_costs(usage, self.model)
     return response_body_stream
 
 
