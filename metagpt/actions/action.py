--- conflicted
+++ resolved
@@ -9,11 +9,7 @@
 from abc import ABC
 from typing import Optional, Any
 
-<<<<<<< HEAD
-import importlib
-=======
 from pydantic import BaseModel, Field
->>>>>>> 10cf5a02
 from tenacity import retry, stop_after_attempt, wait_fixed
 
 from metagpt.actions.action_output import ActionOutput
@@ -47,7 +43,6 @@
     
     def __repr__(self):
         return self.__str__()
-<<<<<<< HEAD
 
     def serialize(self):
         return {
@@ -79,9 +74,6 @@
         action_class = import_class(action_class_str, module_name)
         return action_class
 
-=======
-    
->>>>>>> 10cf5a02
     async def _aask(self, prompt: str, system_msgs: Optional[list[str]] = None) -> str:
         """Append default prefix"""
         if not system_msgs:
