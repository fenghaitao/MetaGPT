#!/usr/bin/env python
# -*- coding: utf-8 -*-
"""
@Time    : 2023/5/11 19:26
@Author  : alexanderwu
@File    : design_api.py
@Modified By: mashenquan, 2023/11/27.
            1. According to Section 2.2.3.1 of RFC 135, replace file data in the message with the file name.
            2. According to the design in Section 2.2.3.5.3 of RFC 135, add incremental iteration functionality.
@Modified By: mashenquan, 2023/12/5. Move the generation logic of the project name to WritePRD.
"""
import json
from pathlib import Path
from typing import Optional

from metagpt.actions import Action, ActionOutput
<<<<<<< HEAD
from metagpt.actions.design_api_an import DESIGN_API_NODE
from metagpt.const import DATA_API_DESIGN_FILE_REPO, SEQ_FLOW_FILE_REPO
=======
from metagpt.actions.design_api_an import (
    DATA_STRUCTURES_AND_INTERFACES,
    DESIGN_API_NODE,
    PROGRAM_CALL_FLOW,
    REFINED_DATA_STRUCTURES_AND_INTERFACES,
    REFINED_DESIGN_NODE,
    REFINED_PROGRAM_CALL_FLOW,
)
from metagpt.config import CONFIG
from metagpt.const import (
    DATA_API_DESIGN_FILE_REPO,
    PRDS_FILE_REPO,
    SEQ_FLOW_FILE_REPO,
    SYSTEM_DESIGN_FILE_REPO,
    SYSTEM_DESIGN_PDF_FILE_REPO,
)
>>>>>>> b5922d49
from metagpt.logs import logger
from metagpt.schema import Document, Documents, Message
from metagpt.utils.mermaid import mermaid_to_file

NEW_REQ_TEMPLATE = """
### Legacy Content
{old_design}

### New Requirements
{context}
"""


class WriteDesign(Action):
    name: str = ""
    i_context: Optional[str] = None
    desc: str = (
        "Based on the PRD, think about the system design, and design the corresponding APIs, "
        "data structures, library tables, processes, and paths. Please provide your design, feedback "
        "clearly and in detail."
    )

    async def run(self, with_messages: Message, schema: str = None):
        # Use `git status` to identify which PRD documents have been modified in the `docs/prds` directory.
        changed_prds = self.repo.docs.prd.changed_files
        # Use `git status` to identify which design documents in the `docs/system_designs` directory have undergone
        # changes.
        changed_system_designs = self.repo.docs.system_design.changed_files

        # For those PRDs and design documents that have undergone changes, regenerate the design content.
        changed_files = Documents()
        for filename in changed_prds.keys():
            doc = await self._update_system_design(filename=filename)
            changed_files.docs[filename] = doc

        for filename in changed_system_designs.keys():
            if filename in changed_files.docs:
                continue
            doc = await self._update_system_design(filename=filename)
            changed_files.docs[filename] = doc
        if not changed_files.docs:
            logger.info("Nothing has changed.")
        # Wait until all files under `docs/system_designs/` are processed before sending the publish message,
        # leaving room for global optimization in subsequent steps.
        return ActionOutput(content=changed_files.model_dump_json(), instruct_content=changed_files)

    async def _new_system_design(self, context):
        node = await DESIGN_API_NODE.fill(context=context, llm=self.llm)
        return node

    async def _merge(self, prd_doc, system_design_doc):
        context = NEW_REQ_TEMPLATE.format(old_design=system_design_doc.content, context=prd_doc.content)
<<<<<<< HEAD
        node = await DESIGN_API_NODE.fill(context=context, llm=self.llm)
=======
        node = await REFINED_DESIGN_NODE.fill(context=context, llm=self.llm, schema=schema)
>>>>>>> b5922d49
        system_design_doc.content = node.instruct_content.model_dump_json()
        return system_design_doc

    async def _update_system_design(self, filename) -> Document:
        prd = await self.repo.docs.prd.get(filename)
        old_system_design_doc = await self.repo.docs.system_design.get(filename)
        if not old_system_design_doc:
            system_design = await self._new_system_design(context=prd.content)
            doc = await self.repo.docs.system_design.save(
                filename=filename,
                content=system_design.instruct_content.model_dump_json(),
                dependencies={prd.root_relative_path},
            )
        else:
            doc = await self._merge(prd_doc=prd, system_design_doc=old_system_design_doc)
            await self.repo.docs.system_design.save_doc(doc=doc, dependencies={prd.root_relative_path})
        await self._save_data_api_design(doc)
        await self._save_seq_flow(doc)
        await self.repo.resources.system_design.save_pdf(doc=doc)
        return doc

    async def _save_data_api_design(self, design_doc):
        m = json.loads(design_doc.content)
        data_api_design = m.get(DATA_STRUCTURES_AND_INTERFACES.key) or m.get(REFINED_DATA_STRUCTURES_AND_INTERFACES.key)
        if not data_api_design:
            return
        pathname = self.repo.workdir / DATA_API_DESIGN_FILE_REPO / Path(design_doc.filename).with_suffix("")
        await self._save_mermaid_file(data_api_design, pathname)
        logger.info(f"Save class view to {str(pathname)}")

    async def _save_seq_flow(self, design_doc):
        m = json.loads(design_doc.content)
        seq_flow = m.get(PROGRAM_CALL_FLOW.key) or m.get(REFINED_PROGRAM_CALL_FLOW.key)
        if not seq_flow:
            return
        pathname = self.repo.workdir / Path(SEQ_FLOW_FILE_REPO) / Path(design_doc.filename).with_suffix("")
        await self._save_mermaid_file(seq_flow, pathname)
        logger.info(f"Saving sequence flow to {str(pathname)}")

    async def _save_mermaid_file(self, data: str, pathname: Path):
        pathname.parent.mkdir(parents=True, exist_ok=True)
        await mermaid_to_file(self.config.mermaid_engine, data, pathname)<|MERGE_RESOLUTION|>--- conflicted
+++ resolved
@@ -14,10 +14,6 @@
 from typing import Optional
 
 from metagpt.actions import Action, ActionOutput
-<<<<<<< HEAD
-from metagpt.actions.design_api_an import DESIGN_API_NODE
-from metagpt.const import DATA_API_DESIGN_FILE_REPO, SEQ_FLOW_FILE_REPO
-=======
 from metagpt.actions.design_api_an import (
     DATA_STRUCTURES_AND_INTERFACES,
     DESIGN_API_NODE,
@@ -26,15 +22,7 @@
     REFINED_DESIGN_NODE,
     REFINED_PROGRAM_CALL_FLOW,
 )
-from metagpt.config import CONFIG
-from metagpt.const import (
-    DATA_API_DESIGN_FILE_REPO,
-    PRDS_FILE_REPO,
-    SEQ_FLOW_FILE_REPO,
-    SYSTEM_DESIGN_FILE_REPO,
-    SYSTEM_DESIGN_PDF_FILE_REPO,
-)
->>>>>>> b5922d49
+from metagpt.const import DATA_API_DESIGN_FILE_REPO, SEQ_FLOW_FILE_REPO
 from metagpt.logs import logger
 from metagpt.schema import Document, Documents, Message
 from metagpt.utils.mermaid import mermaid_to_file
@@ -87,11 +75,7 @@
 
     async def _merge(self, prd_doc, system_design_doc):
         context = NEW_REQ_TEMPLATE.format(old_design=system_design_doc.content, context=prd_doc.content)
-<<<<<<< HEAD
-        node = await DESIGN_API_NODE.fill(context=context, llm=self.llm)
-=======
-        node = await REFINED_DESIGN_NODE.fill(context=context, llm=self.llm, schema=schema)
->>>>>>> b5922d49
+        node = await REFINED_DESIGN_NODE.fill(context=context, llm=self.llm)
         system_design_doc.content = node.instruct_content.model_dump_json()
         return system_design_doc
 
