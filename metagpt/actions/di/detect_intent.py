--- conflicted
+++ resolved
@@ -97,11 +97,6 @@
 To meet user requirements, the following standard operating procedure(SOP) must be used:
 
 {sop}
-<<<<<<< HEAD
-
-
-=======
->>>>>>> 3fc851c7
 """
 
 ### SOP Type
