#!/usr/bin/env python
# -*- coding: utf-8 -*-
"""
@Time    : 2023/12/19
@Author  : mashenquan
@File    : rebuild_class_view.py
@Desc    : Rebuild class view info
"""
import re
from pathlib import Path

import aiofiles

from metagpt.actions import Action
<<<<<<< HEAD
from metagpt.const import CLASS_VIEW_FILE_REPO, GRAPH_REPO_FILE_REPO
=======
from metagpt.config import CONFIG
from metagpt.const import (
    AGGREGATION,
    COMPOSITION,
    DATA_API_DESIGN_FILE_REPO,
    GENERALIZATION,
    GRAPH_REPO_FILE_REPO,
)
from metagpt.logs import logger
>>>>>>> 5a0b25fa
from metagpt.repo_parser import RepoParser
from metagpt.schema import ClassAttribute, ClassMethod, ClassView
from metagpt.utils.common import split_namespace
from metagpt.utils.di_graph_repository import DiGraphRepository
from metagpt.utils.graph_repository import GraphKeyword, GraphRepository


class RebuildClassView(Action):
<<<<<<< HEAD
    def __init__(self, name="", context=None, llm=None):
        super().__init__(name=name, context=context, llm=llm)

    async def run(self, with_messages=None):
        graph_repo_pathname = self.git_repo.workdir / GRAPH_REPO_FILE_REPO / self.git_repo.workdir.name
=======
    async def run(self, with_messages=None, format=CONFIG.prompt_schema):
        graph_repo_pathname = CONFIG.git_repo.workdir / GRAPH_REPO_FILE_REPO / CONFIG.git_repo.workdir.name
>>>>>>> 5a0b25fa
        graph_db = await DiGraphRepository.load_from(str(graph_repo_pathname.with_suffix(".json")))
        repo_parser = RepoParser(base_directory=Path(self.context))
        # use pylint
        class_views, relationship_views, package_root = await repo_parser.rebuild_class_views(path=Path(self.context))
        await GraphRepository.update_graph_db_with_class_views(graph_db, class_views)
        await GraphRepository.update_graph_db_with_class_relationship_views(graph_db, relationship_views)
        # use ast
        direction, diff_path = self._diff_path(path_root=Path(self.context).resolve(), package_root=package_root)
        symbols = repo_parser.generate_symbols()
        for file_info in symbols:
            # Align to the same root directory in accordance with `class_views`.
            file_info.file = self._align_root(file_info.file, direction, diff_path)
            await GraphRepository.update_graph_db_with_file_info(graph_db, file_info)
<<<<<<< HEAD
        await self._create_mermaid_class_view(graph_db=graph_db)
        await self._save(graph_db=graph_db)

    async def _create_mermaid_class_view(self, graph_db):
        pass
        # dataset = await graph_db.select(subject=concat_namespace(filename, class_name), predicate=GraphKeyword.HAS_PAGE_INFO)
        # if not dataset:
        #     logger.warning(f"No page info for {concat_namespace(filename, class_name)}")
        #     return
        # code_block_info = CodeBlockInfo.parse_raw(dataset[0].object_)
        # src_code = await read_file_block(filename=Path(self.context) / filename, lineno=code_block_info.lineno, end_lineno=code_block_info.end_lineno)
        # code_type = ""
        # dataset = await graph_db.select(subject=filename, predicate=GraphKeyword.IS)
        # for spo in dataset:
        #     if spo.object_ in ["javascript", "python"]:
        #         code_type = spo.object_
        #         break

        # try:
        #     node = await REBUILD_CLASS_VIEW_NODE.fill(context=f"```{code_type}\n{src_code}\n```", llm=self.llm, to=format)
        #     class_view = node.instruct_content.model_dump()["Class View"]
        # except Exception as e:
        #     class_view = RepoParser.rebuild_class_view(src_code, code_type)
        # await graph_db.insert(subject=concat_namespace(filename, class_name), predicate=GraphKeyword.HAS_CLASS_VIEW, object_=class_view)
        # logger.info(f"{concat_namespace(filename, class_name)} {GraphKeyword.HAS_CLASS_VIEW} {class_view}")

    async def _save(self, graph_db):
        class_view_file_repo = self.git_repo.new_file_repository(relative_path=CLASS_VIEW_FILE_REPO)
        dataset = await graph_db.select(predicate=GraphKeyword.HAS_CLASS_VIEW)
        all_class_view = []
        for spo in dataset:
            title = f"---\ntitle: {spo.subject}\n---\n"
            filename = re.sub(r"[/:]", "_", spo.subject) + ".mmd"
            await class_view_file_repo.save(filename=filename, content=title + spo.object_)
            all_class_view.append(spo.object_)
        await class_view_file_repo.save(filename="all.mmd", content="\n".join(all_class_view))
=======
        await self._create_mermaid_class_views(graph_db=graph_db)
        await graph_db.save()

    async def _create_mermaid_class_views(self, graph_db):
        path = Path(CONFIG.git_repo.workdir) / DATA_API_DESIGN_FILE_REPO
        path.mkdir(parents=True, exist_ok=True)
        pathname = path / CONFIG.git_repo.workdir.name
        async with aiofiles.open(str(pathname.with_suffix(".mmd")), mode="w", encoding="utf-8") as writer:
            content = "classDiagram\n"
            logger.debug(content)
            await writer.write(content)
            # class names
            rows = await graph_db.select(predicate=GraphKeyword.IS, object_=GraphKeyword.CLASS)
            class_distinct = set()
            relationship_distinct = set()
            for r in rows:
                await RebuildClassView._create_mermaid_class(r.subject, graph_db, writer, class_distinct)
            for r in rows:
                await RebuildClassView._create_mermaid_relationship(r.subject, graph_db, writer, relationship_distinct)

    @staticmethod
    async def _create_mermaid_class(ns_class_name, graph_db, file_writer, distinct):
        fields = split_namespace(ns_class_name)
        if len(fields) > 2:
            # Ignore sub-class
            return

        class_view = ClassView(name=fields[1])
        rows = await graph_db.select(subject=ns_class_name)
        for r in rows:
            name = split_namespace(r.object_)[-1]
            name, visibility, abstraction = RebuildClassView._parse_name(name=name, language="python")
            if r.predicate == GraphKeyword.HAS_CLASS_PROPERTY:
                var_type = await RebuildClassView._parse_variable_type(r.object_, graph_db)
                attribute = ClassAttribute(
                    name=name, visibility=visibility, abstraction=bool(abstraction), value_type=var_type
                )
                class_view.attributes.append(attribute)
            elif r.predicate == GraphKeyword.HAS_CLASS_FUNCTION:
                method = ClassMethod(name=name, visibility=visibility, abstraction=bool(abstraction))
                await RebuildClassView._parse_function_args(method, r.object_, graph_db)
                class_view.methods.append(method)

        # update graph db
        await graph_db.insert(ns_class_name, GraphKeyword.HAS_CLASS_VIEW, class_view.model_dump_json())

        content = class_view.get_mermaid(align=1)
        logger.debug(content)
        await file_writer.write(content)
        distinct.add(ns_class_name)

    @staticmethod
    async def _create_mermaid_relationship(ns_class_name, graph_db, file_writer, distinct):
        s_fields = split_namespace(ns_class_name)
        if len(s_fields) > 2:
            # Ignore sub-class
            return

        predicates = {GraphKeyword.IS + v + GraphKeyword.OF: v for v in [GENERALIZATION, COMPOSITION, AGGREGATION]}
        mappings = {
            GENERALIZATION: " <|-- ",
            COMPOSITION: " *-- ",
            AGGREGATION: " o-- ",
        }
        content = ""
        for p, v in predicates.items():
            rows = await graph_db.select(subject=ns_class_name, predicate=p)
            for r in rows:
                o_fields = split_namespace(r.object_)
                if len(o_fields) > 2:
                    # Ignore sub-class
                    continue
                relationship = mappings.get(v, " .. ")
                link = f"{o_fields[1]}{relationship}{s_fields[1]}"
                distinct.add(link)
                content += f"\t{link}\n"

        if content:
            logger.debug(content)
            await file_writer.write(content)

    @staticmethod
    def _parse_name(name: str, language="python"):
        pattern = re.compile(r"<I>(.*?)<\/I>")
        result = re.search(pattern, name)

        abstraction = ""
        if result:
            name = result.group(1)
            abstraction = "*"
        if name.startswith("__"):
            visibility = "-"
        elif name.startswith("_"):
            visibility = "#"
        else:
            visibility = "+"
        return name, visibility, abstraction

    @staticmethod
    async def _parse_variable_type(ns_name, graph_db) -> str:
        rows = await graph_db.select(subject=ns_name, predicate=GraphKeyword.HAS_TYPE_DESC)
        if not rows:
            return ""
        vals = rows[0].object_.replace("'", "").split(":")
        if len(vals) == 1:
            return ""
        val = vals[-1].strip()
        return "" if val == "NoneType" else val + " "

    @staticmethod
    async def _parse_function_args(method: ClassMethod, ns_name: str, graph_db: GraphRepository):
        rows = await graph_db.select(subject=ns_name, predicate=GraphKeyword.HAS_ARGS_DESC)
        if not rows:
            return
        info = rows[0].object_.replace("'", "")

        fs_tag = "("
        ix = info.find(fs_tag)
        fe_tag = "):"
        eix = info.rfind(fe_tag)
        if eix < 0:
            fe_tag = ")"
            eix = info.rfind(fe_tag)
        args_info = info[ix + len(fs_tag) : eix].strip()
        method.return_type = info[eix + len(fe_tag) :].strip()
        if method.return_type == "None":
            method.return_type = ""
        if "(" in method.return_type:
            method.return_type = method.return_type.replace("(", "Tuple[").replace(")", "]")

        # parse args
        if not args_info:
            return
        splitter_ixs = []
        cost = 0
        for i in range(len(args_info)):
            if args_info[i] == "[":
                cost += 1
            elif args_info[i] == "]":
                cost -= 1
            if args_info[i] == "," and cost == 0:
                splitter_ixs.append(i)
        splitter_ixs.append(len(args_info))
        args = []
        ix = 0
        for eix in splitter_ixs:
            args.append(args_info[ix:eix])
            ix = eix + 1
        for arg in args:
            parts = arg.strip().split(":")
            if len(parts) == 1:
                method.args.append(ClassAttribute(name=parts[0].strip()))
                continue
            method.args.append(ClassAttribute(name=parts[0].strip(), value_type=parts[-1].strip()))

    @staticmethod
    def _diff_path(path_root: Path, package_root: Path) -> (str, str):
        if len(str(path_root)) > len(str(package_root)):
            return "+", str(path_root.relative_to(package_root))
        if len(str(path_root)) < len(str(package_root)):
            return "-", str(package_root.relative_to(path_root))
        return "=", "."

    @staticmethod
    def _align_root(path: str, direction: str, diff_path: str):
        if direction == "=":
            return path
        if direction == "+":
            return diff_path + "/" + path
        else:
            return path[len(diff_path) + 1 :]
>>>>>>> 5a0b25fa
<|MERGE_RESOLUTION|>--- conflicted
+++ resolved
@@ -12,9 +12,6 @@
 import aiofiles
 
 from metagpt.actions import Action
-<<<<<<< HEAD
-from metagpt.const import CLASS_VIEW_FILE_REPO, GRAPH_REPO_FILE_REPO
-=======
 from metagpt.config import CONFIG
 from metagpt.const import (
     AGGREGATION,
@@ -24,7 +21,6 @@
     GRAPH_REPO_FILE_REPO,
 )
 from metagpt.logs import logger
->>>>>>> 5a0b25fa
 from metagpt.repo_parser import RepoParser
 from metagpt.schema import ClassAttribute, ClassMethod, ClassView
 from metagpt.utils.common import split_namespace
@@ -33,16 +29,8 @@
 
 
 class RebuildClassView(Action):
-<<<<<<< HEAD
-    def __init__(self, name="", context=None, llm=None):
-        super().__init__(name=name, context=context, llm=llm)
-
-    async def run(self, with_messages=None):
-        graph_repo_pathname = self.git_repo.workdir / GRAPH_REPO_FILE_REPO / self.git_repo.workdir.name
-=======
     async def run(self, with_messages=None, format=CONFIG.prompt_schema):
         graph_repo_pathname = CONFIG.git_repo.workdir / GRAPH_REPO_FILE_REPO / CONFIG.git_repo.workdir.name
->>>>>>> 5a0b25fa
         graph_db = await DiGraphRepository.load_from(str(graph_repo_pathname.with_suffix(".json")))
         repo_parser = RepoParser(base_directory=Path(self.context))
         # use pylint
@@ -56,44 +44,6 @@
             # Align to the same root directory in accordance with `class_views`.
             file_info.file = self._align_root(file_info.file, direction, diff_path)
             await GraphRepository.update_graph_db_with_file_info(graph_db, file_info)
-<<<<<<< HEAD
-        await self._create_mermaid_class_view(graph_db=graph_db)
-        await self._save(graph_db=graph_db)
-
-    async def _create_mermaid_class_view(self, graph_db):
-        pass
-        # dataset = await graph_db.select(subject=concat_namespace(filename, class_name), predicate=GraphKeyword.HAS_PAGE_INFO)
-        # if not dataset:
-        #     logger.warning(f"No page info for {concat_namespace(filename, class_name)}")
-        #     return
-        # code_block_info = CodeBlockInfo.parse_raw(dataset[0].object_)
-        # src_code = await read_file_block(filename=Path(self.context) / filename, lineno=code_block_info.lineno, end_lineno=code_block_info.end_lineno)
-        # code_type = ""
-        # dataset = await graph_db.select(subject=filename, predicate=GraphKeyword.IS)
-        # for spo in dataset:
-        #     if spo.object_ in ["javascript", "python"]:
-        #         code_type = spo.object_
-        #         break
-
-        # try:
-        #     node = await REBUILD_CLASS_VIEW_NODE.fill(context=f"```{code_type}\n{src_code}\n```", llm=self.llm, to=format)
-        #     class_view = node.instruct_content.model_dump()["Class View"]
-        # except Exception as e:
-        #     class_view = RepoParser.rebuild_class_view(src_code, code_type)
-        # await graph_db.insert(subject=concat_namespace(filename, class_name), predicate=GraphKeyword.HAS_CLASS_VIEW, object_=class_view)
-        # logger.info(f"{concat_namespace(filename, class_name)} {GraphKeyword.HAS_CLASS_VIEW} {class_view}")
-
-    async def _save(self, graph_db):
-        class_view_file_repo = self.git_repo.new_file_repository(relative_path=CLASS_VIEW_FILE_REPO)
-        dataset = await graph_db.select(predicate=GraphKeyword.HAS_CLASS_VIEW)
-        all_class_view = []
-        for spo in dataset:
-            title = f"---\ntitle: {spo.subject}\n---\n"
-            filename = re.sub(r"[/:]", "_", spo.subject) + ".mmd"
-            await class_view_file_repo.save(filename=filename, content=title + spo.object_)
-            all_class_view.append(spo.object_)
-        await class_view_file_repo.save(filename="all.mmd", content="\n".join(all_class_view))
-=======
         await self._create_mermaid_class_views(graph_db=graph_db)
         await graph_db.save()
 
@@ -264,5 +214,4 @@
         if direction == "+":
             return diff_path + "/" + path
         else:
-            return path[len(diff_path) + 1 :]
->>>>>>> 5a0b25fa
+            return path[len(diff_path) + 1 :]