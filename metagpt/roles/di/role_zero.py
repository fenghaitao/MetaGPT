from __future__ import annotations

import inspect
import json
import re
import traceback
from typing import Annotated, Callable, Dict, List, Literal, Optional, Tuple

from pydantic import Field, model_validator

from metagpt.actions import Action, UserRequirement
from metagpt.actions.analyze_requirements import AnalyzeRequirementsRestrictions
from metagpt.actions.di.run_command import RunCommand
from metagpt.actions.search_enhanced_qa import SearchEnhancedQA
from metagpt.const import IMAGES
from metagpt.exp_pool import exp_cache
from metagpt.exp_pool.context_builders import RoleZeroContextBuilder
from metagpt.exp_pool.serializers import RoleZeroSerializer
from metagpt.logs import logger
from metagpt.prompts.di.role_zero import (
    ASK_HUMAN_COMMAND,
    CMD_PROMPT,
    JSON_REPAIR_PROMPT,
    QUICK_RESPONSE_SYSTEM_PROMPT,
    QUICK_THINK_EXAMPLES,
    QUICK_THINK_PROMPT,
    QUICK_THINK_SYSTEM_PROMPT,
    REGENERATE_PROMPT,
    REPORT_TO_HUMAN_PROMPT,
    ROLE_INSTRUCTION,
    SUMMARY_PROMPT,
    SYSTEM_PROMPT,
    THOUGHT_GUIDANCE,
)
from metagpt.roles import Role
from metagpt.schema import AIMessage, Message, UserMessage
from metagpt.strategy.experience_retriever import DummyExpRetriever, ExpRetriever
from metagpt.strategy.planner import Planner
from metagpt.tools.libs.browser import Browser
from metagpt.tools.libs.editor import Editor
from metagpt.tools.tool_recommend import BM25ToolRecommender, ToolRecommender
from metagpt.tools.tool_registry import register_tool
from metagpt.utils.common import CodeParser, any_to_str, extract_and_encode_images
from metagpt.utils.repair_llm_raw_output import (
    RepairType,
    repair_escape_error,
    repair_llm_raw_output,
)
from metagpt.utils.report import ThoughtReporter


@register_tool(include_functions=["ask_human", "reply_to_human"])
class RoleZero(Role):
    """A role who can think and act dynamically"""

    # Basic Info
    name: str = "Zero"
    profile: str = "RoleZero"
    goal: str = ""
    system_msg: Optional[list[str]] = None  # Use None to conform to the default value at llm.aask
    system_prompt: str = SYSTEM_PROMPT  # Use None to conform to the default value at llm.aask
    cmd_prompt: str = CMD_PROMPT
    cmd_prompt_current_state: str = ""
    thought_guidance: str = THOUGHT_GUIDANCE
    instruction: str = ROLE_INSTRUCTION
    task_type_desc: Optional[str] = None

    # React Mode
    react_mode: Literal["react"] = "react"
    max_react_loop: int = 20  # used for react mode

    # Tools
    tools: list[str] = []  # Use special symbol ["<all>"] to indicate use of all registered tools
    tool_recommender: Optional[ToolRecommender] = None
    tool_execution_map: Annotated[dict[str, Callable], Field(exclude=True)] = {}
    special_tool_commands: list[str] = ["Plan.finish_current_task", "end", "Bash.run"]
    # Equipped with three basic tools by default for optional use
    editor: Editor = Editor()
    browser: Browser = Browser()

    # Experience
    experience_retriever: Annotated[ExpRetriever, Field(exclude=True)] = DummyExpRetriever()

    # Others
    command_rsp: str = ""  # the raw string containing the commands
    commands: list[dict] = []  # commands to be executed
    memory_k: int = 20  # number of memories (messages) to use as historical context
    use_fixed_sop: bool = False
    requirements_constraints: str = ""  # the constraints in user requirements
    use_summary: bool = True  # whether to summarize at the end

    @model_validator(mode="after")
    def set_plan_and_tool(self) -> "RoleZero":
        # We force using this parameter for DataAnalyst
        assert self.react_mode == "react"

        # Roughly the same part as DataInterpreter.set_plan_and_tool
        self._set_react_mode(react_mode=self.react_mode, max_react_loop=self.max_react_loop)
        if self.tools and not self.tool_recommender:
            self.tool_recommender = BM25ToolRecommender(tools=self.tools, force=True)
        self.set_actions([RunCommand])

        # HACK: Init Planner, control it through dynamic thinking; Consider formalizing as a react mode
        self.planner = Planner(goal="", working_memory=self.rc.working_memory, auto_run=True)

        return self

    @model_validator(mode="after")
    def set_tool_execution(self) -> "RoleZero":
        # default map
        self.tool_execution_map = {
            "Plan.append_task": self.planner.plan.append_task,
            "Plan.reset_task": self.planner.plan.reset_task,
            "Plan.replace_task": self.planner.plan.replace_task,
            "Editor.write": self.editor.write,
            "Editor.write_content": self.editor.write_content,
            "Editor.read": self.editor.read,
            "RoleZero.ask_human": self.ask_human,
            "RoleZero.reply_to_human": self.reply_to_human,
        }
        self.tool_execution_map.update(
            {
                f"Browser.{i}": getattr(self.browser, i)
                for i in [
                    "click",
                    "close_tab",
                    "go_back",
                    "go_forward",
                    "goto",
                    "hover",
                    "press",
                    "scroll",
                    "tab_focus",
                    "type",
                ]
            }
        )
        # can be updated by subclass
        self._update_tool_execution()
        return self

    def _update_tool_execution(self):
        pass

    async def _think(self) -> bool:
        """Useful in 'react' mode. Use LLM to decide whether and what to do next."""
        # Compatibility
        if self.use_fixed_sop:
            return await super()._think()

        ### 0. Preparation ###
        if not self.rc.todo:
            return False

        if not self.planner.plan.goal:
            self.planner.plan.goal = self.get_memories()[-1].content
            self.requirements_constraints = await AnalyzeRequirementsRestrictions().run(self.planner.plan.goal)

        ### 1. Experience ###
        example = self._retrieve_experience()

        ### 2. Plan Status ###
        plan_status, current_task = self._get_plan_status()

        ### 3. Tool/Command Info ###
        tools = await self.tool_recommender.recommend_tools()
        tool_info = json.dumps({tool.name: tool.schemas for tool in tools})

        ### Role Instruction ###
        instruction = self.instruction.strip()
        system_prompt = self.system_prompt.format(
            role_info=self._get_prefix(),
            task_type_desc=self.task_type_desc,
            available_commands=tool_info,
            example=example,
            instruction=instruction,
        )

        ### Make Decision Dynamically ###
        prompt = self.cmd_prompt.format(
            current_state=self.cmd_prompt_current_state,
            plan_status=plan_status,
            current_task=current_task,
            requirements_constraints=self.requirements_constraints,
        )

        ### Recent Observation ###
        memory = self.rc.memory.get(self.memory_k)
        memory = await self.parse_browser_actions(memory)
        memory = self.parse_images(memory)

        req = self.llm.format_msg(memory + [UserMessage(content=prompt)])
        state_data = dict(
            plan_status=plan_status,
            current_task=current_task,
            instruction=instruction,
        )
        async with ThoughtReporter(enable_llm_stream=True) as reporter:
            await reporter.async_report({"type": "react"})
            self.command_rsp = await self.llm_cached_aask(req=req, system_msgs=[system_prompt], state_data=state_data)

        self.command_rsp = await self._check_duplicates(req, self.command_rsp)

        self.rc.memory.add(AIMessage(content=self.command_rsp))
        return True

    @exp_cache(context_builder=RoleZeroContextBuilder(), serializer=RoleZeroSerializer())
    async def llm_cached_aask(self, *, req: list[dict], system_msgs: list[str], **kwargs) -> str:
        """Use `exp_cache` to automatically manage experiences.

        The `RoleZeroContextBuilder` attempts to add experiences to `req`.
        The `RoleZeroSerializer` extracts essential parts of `req` for the experience pool, trimming lengthy entries to retain only necessary parts.
        """
        return await self.llm.aask(req, system_msgs=system_msgs)

    async def parse_browser_actions(self, memory: list[Message]) -> list[Message]:
        if not self.browser.is_empty_page:
            pattern = re.compile(r"Command Browser\.(\w+) executed")
            for index, msg in zip(range(len(memory), 0, -1), memory[::-1]):
                if pattern.search(msg.content):
                    memory.insert(index, UserMessage(cause_by="browser", content=await self.browser.view()))
                    break
        return memory

    def parse_images(self, memory: list[Message]) -> list[Message]:
        if not self.llm.support_image_input():
            return memory
        for msg in memory:
            if IMAGES in msg.metadata or msg.role != "user":
                continue
            images = extract_and_encode_images(msg.content)
            if images:
                msg.add_metadata(IMAGES, images)
        return memory

    async def _act(self) -> Message:
        if self.use_fixed_sop:
            return await super()._act()

        commands, ok = await self._parse_commands(self.command_rsp)
        if not ok:
            error_msg = commands
            self.rc.memory.add(UserMessage(content=error_msg))
            return error_msg
        logger.info(f"Commands: \n{commands}")
        outputs = await self._run_commands(commands)
        logger.info(f"Commands outputs: \n{outputs}")
        self.rc.memory.add(UserMessage(content=outputs))

        return AIMessage(
            content=f"I have finished the task, please mark my task as finished. Outputs: {outputs}",
            sent_from=self.name,
            cause_by=RunCommand,
        )

    async def _react(self) -> Message:
        # NOTE: Diff 1: Each time landing here means news is observed, set todo to allow news processing in _think
        self._set_state(0)

        # problems solvable by quick thinking doesn't need to a formal think-act cycle
        quick_rsp, _ = await self._quick_think()
        if quick_rsp:
            return quick_rsp

        actions_taken = 0
        rsp = AIMessage(content="No actions taken yet", cause_by=Action)  # will be overwritten after Role _act
        while actions_taken < self.rc.max_react_loop:
            # NOTE: Diff 2: Keep observing within _react, news will go into memory, allowing adapting to new info
            await self._observe()

            # think
            has_todo = await self._think()
            if not has_todo:
                break
            # act
            logger.debug(f"{self._setting}: {self.rc.state=}, will do {self.rc.todo}")
            rsp = await self._act()
            actions_taken += 1
        return rsp  # return output from the last action

    def format_quick_system_prompt(self) -> str:
        """Format the system prompt for quick thinking."""
        return QUICK_THINK_SYSTEM_PROMPT.format(examples=QUICK_THINK_EXAMPLES, role_info=self._get_prefix())

    async def _quick_think(self) -> Tuple[Message, str]:
        answer = ""
        rsp_msg = None
        if self.rc.news[-1].cause_by != any_to_str(UserRequirement):
            # Agents themselves won't generate quick questions, use this rule to reduce extra llm calls
            return rsp_msg, ""

        # routing
        memory = self.get_memories(k=self.memory_k)
        context = self.llm.format_msg(memory + [UserMessage(content=QUICK_THINK_PROMPT)])
        async with ThoughtReporter() as reporter:
            await reporter.async_report({"type": "classify"})
            intent_result = await self.llm.aask(context, system_msgs=[self.format_quick_system_prompt()])

        if "QUICK" in intent_result or "AMBIGUOUS" in intent_result:  # llm call with the original context
            async with ThoughtReporter(enable_llm_stream=True) as reporter:
                await reporter.async_report({"type": "quick"})
                answer = await self.llm.aask(
                    self.llm.format_msg(memory),
                    system_msgs=[QUICK_RESPONSE_SYSTEM_PROMPT.format(role_info=self._get_prefix())],
                )
            # If the answer contains the substring '[Message] from A to B:', remove it.
            pattern = r"\[Message\] from .+? to .+?:\s*"
            answer = re.sub(pattern, "", answer, count=1)
            if "command_name" in answer:
                # an actual TASK intent misclassified as QUICK, correct it here, FIXME: a better way is to classify it correctly in the first place
                answer = ""
                intent_result = "TASK"
        elif "SEARCH" in intent_result:
            query = "\n".join(str(msg) for msg in memory)
            answer = await SearchEnhancedQA().run(query)

        if answer:
            self.rc.memory.add(AIMessage(content=answer, cause_by=RunCommand))
            await self.reply_to_human(content=answer)
            rsp_msg = AIMessage(
                content="Complete run",
                sent_from=self.name,
                cause_by=RunCommand,
            )

        return rsp_msg, intent_result

    async def _check_duplicates(self, req: list[dict], command_rsp: str):
        past_rsp = [mem.content for mem in self.rc.memory.get(self.memory_k)]
        if command_rsp in past_rsp:
            # Normal response with thought contents are highly unlikely to reproduce
            # If an identical response is detected, it is a bad response, mostly due to LLM repeating generated content
            # In this case, ask human for help and regenerate
            # TODO: switch to llm_cached_aask

            #  Hard rule to ask human for help
            if past_rsp.count(command_rsp) >= 3:
                return ASK_HUMAN_COMMAND
            # Try correction by self
            logger.warning(f"Duplicate response detected: {command_rsp}")
            regenerate_req = req + [UserMessage(content=REGENERATE_PROMPT)]
            regenerate_req = self.llm.format_msg(regenerate_req)
            command_rsp = await self.llm.aask(regenerate_req)
        return command_rsp

    async def _parse_commands(self, command_rsp) -> Tuple[List[Dict], bool]:
        """Retrieves commands from the Large Language Model (LLM).

        This function attempts to retrieve a list of commands from the LLM by
        processing the response (`self.command_rsp`). It handles potential errors
        during parsing and LLM response formats.

        Returns:
            A tuple containing:
                - A boolean flag indicating success (True) or failure (False).
        """
        try:
            commands = CodeParser.parse_code(block=None, lang="json", text=command_rsp)
            if commands.endswith("]") and not commands.startswith("["):
                commands = "[" + commands
            commands = json.loads(repair_llm_raw_output(output=commands, req_keys=[None], repair_type=RepairType.JSON))
        except json.JSONDecodeError as e:
            logger.warning(f"Failed to parse JSON for: {command_rsp}. Trying to repair...")
            commands = await self.llm.aask(
                msg=JSON_REPAIR_PROMPT.format(json_data=command_rsp, json_decode_error=str(e))
            )
            try:
                commands = json.loads(CodeParser.parse_code(block=None, lang="json", text=commands))
            except json.JSONDecodeError:
                # repair escape error of code and math
                commands = CodeParser.parse_code(block=None, lang="json", text=command_rsp)
                new_command = repair_escape_error(commands)
                commands = json.loads(
                    repair_llm_raw_output(output=new_command, req_keys=[None], repair_type=RepairType.JSON)
                )
        except Exception as e:
            tb = traceback.format_exc()
            print(tb)
            error_msg = str(e)
            return error_msg, False

        # 为了对LLM不按格式生成进行容错
        if isinstance(commands, dict):
            commands = commands["commands"] if "commands" in commands else [commands]
        return commands, True

    async def _run_commands(self, commands) -> str:
        outputs = []
        for cmd in commands:
            output = f"Command {cmd['command_name']} executed"
            # handle special command first
            if self._is_special_command(cmd):
                special_command_output = await self._run_special_command(cmd)
                outputs.append(output + ":" + special_command_output)
                continue
            # run command as specified by tool_execute_map
            if cmd["command_name"] in self.tool_execution_map:
                tool_obj = self.tool_execution_map[cmd["command_name"]]
                try:
                    if inspect.iscoroutinefunction(tool_obj):
                        tool_output = await tool_obj(**cmd["args"])
                    else:
                        tool_output = tool_obj(**cmd["args"])
                    if tool_output:
                        output += f": {str(tool_output)}"
                    outputs.append(output)
                except Exception as e:
                    tb = traceback.format_exc()
                    logger.exception(str(e) + tb)
                    outputs.append(output + f": {tb}")
                    break  # Stop executing if any command fails
            else:
                outputs.append(f"Command {cmd['command_name']} not found.")
                break
        outputs = "\n\n".join(outputs)

        return outputs

    def _is_special_command(self, cmd) -> bool:
        return cmd["command_name"] in self.special_tool_commands

    async def _run_special_command(self, cmd) -> str:
        """command requiring special check or parsing"""
        command_output = ""

        if cmd["command_name"] == "Plan.finish_current_task":
            if not self.planner.plan.is_plan_finished():
                self.planner.plan.finish_current_task()
            command_output = "Current task is finished. If all tasks are finished, use 'end' to stop."

        elif cmd["command_name"] == "end":
            command_output = await self._end()

        # output from bash.run may be empty, add decorations to the output to ensure visibility.
        elif cmd["command_name"] == "Bash.run":
            tool_obj = self.tool_execution_map[cmd["command_name"]]
            tool_output = await tool_obj(**cmd["args"])
            if len(tool_output) <= 10:
                command_output += (
                    f"\n[command]: {cmd['args']['cmd']} \n[command output] : {tool_output} (pay attention to this.)"
                )
            else:
                command_output += f"\n[command]: {cmd['args']['cmd']} \n[command output] : {tool_output}"
        return command_output

    def _get_plan_status(self) -> Tuple[str, str]:
        plan_status = self.planner.plan.model_dump(include=["goal", "tasks"])
        current_task = (
            self.planner.plan.current_task.model_dump(exclude=["code", "result", "is_success"])
            if self.planner.plan.current_task
            else ""
        )
        # format plan status
        # Example:
        # [GOAL] create a 2048 game
        # [TASK_ID 1] (finished) Create a Product Requirement Document (PRD) for the 2048 game. This task depends on tasks[]. [Assign to Alice]
        # [TASK_ID 2] (        ) Design the system architecture for the 2048 game. This task depends on tasks[1]. [Assign to Bob]
        formatted_plan_status = f"[GOAL] {plan_status['goal']}\n"
        if len(plan_status["tasks"]) > 0:
            formatted_plan_status += "[Plan]\n"
            for task in plan_status["tasks"]:
                formatted_plan_status += f"[TASK_ID {task['task_id']}] ({'finished' if task['is_finished'] else '    '}){task['instruction']} This task depends on tasks{task['dependent_task_ids']}. [Assign to {task['assignee']}]\n"
        else:
            formatted_plan_status += "No Plan \n"
        return formatted_plan_status, current_task

    def _retrieve_experience(self) -> str:
        """Default implementation of experience retrieval. Can be overwritten in subclasses."""
        context = [str(msg) for msg in self.rc.memory.get(self.memory_k)]
        context = "\n\n".join(context)
        example = self.experience_retriever.retrieve(context=context)
        return example

    async def ask_human(self, question: str) -> str:
        """Use this when you fail the current task or if you are unsure of the situation encountered. Your response should contain a brief summary of your situation, ended with a clear and concise question."""
        # NOTE: Can be overwritten in remote setting
        from metagpt.environment.mgx.mgx_env import MGXEnv  # avoid circular import

        if not isinstance(self.rc.env, MGXEnv):
            return "Not in MGXEnv, command will not be executed."
        return await self.rc.env.ask_human(question, sent_from=self)

    async def reply_to_human(self, content: str) -> str:
        """Reply to human user with the content provided. Use this when you have a clear answer or solution to the user's question."""
        # NOTE: Can be overwritten in remote setting
        from metagpt.environment.mgx.mgx_env import MGXEnv  # avoid circular import

        if not isinstance(self.rc.env, MGXEnv):
            return "Not in MGXEnv, command will not be executed."
        return await self.rc.env.reply_to_human(content, sent_from=self)

    async def _end(self):
        self._set_state(-1)
        memory = self.rc.memory.get(self.memory_k)
        # Ensure reply to the human before the "end" command is executed. Hard code k=5 for checking.
        if not any(["reply_to_human" in memory.content for memory in self.get_memories(k=5)]):
<<<<<<< HEAD
            pattern = r"\[Language Restrictions\](.*?)\n"
            match = re.search(pattern, self.requirements_constraints, re.DOTALL)
            reply_to_human_prompt = REPORT_TO_HUMAN_PROMPT.format(lanaguge_restruction=match.group(0) if match else "")
            reply_content = await self.llm.aask(self.llm.format_msg(memory + [UserMessage(reply_to_human_prompt)]))
=======
            logger.info("manually reply to human")
            reply_to_human_prompt = REPORT_TO_HUMAN_PROMPT.format(
                requirements_constraints=self.requirements_constraints,
            )
            async with ThoughtReporter(enable_llm_stream=True) as reporter:
                await reporter.async_report({"type": "quick"})
                reply_content = await self.llm.aask(self.llm.format_msg(memory + [UserMessage(reply_to_human_prompt)]))
>>>>>>> e907863b
            await self.reply_to_human(content=reply_content)
            self.rc.memory.add(AIMessage(content=reply_content, cause_by=RunCommand))
        outputs = ""
        # Summary of the Completed Task and Deliverables
        if self.use_summary:
<<<<<<< HEAD
            summary_prompt = SUMMARY_PROMPT.format()
            outputs = await self.llm.aask(self.llm.format_msg(memory + [UserMessage(summary_prompt)]))
=======
            logger.info("end current run and summarize")
            outputs = await self.llm.aask(self.llm.format_msg(memory + [UserMessage(SUMMARY_PROMPT)]))
>>>>>>> e907863b
        return outputs<|MERGE_RESOLUTION|>--- conflicted
+++ resolved
@@ -494,30 +494,18 @@
         memory = self.rc.memory.get(self.memory_k)
         # Ensure reply to the human before the "end" command is executed. Hard code k=5 for checking.
         if not any(["reply_to_human" in memory.content for memory in self.get_memories(k=5)]):
-<<<<<<< HEAD
+            logger.info("manually reply to human")
             pattern = r"\[Language Restrictions\](.*?)\n"
             match = re.search(pattern, self.requirements_constraints, re.DOTALL)
             reply_to_human_prompt = REPORT_TO_HUMAN_PROMPT.format(lanaguge_restruction=match.group(0) if match else "")
-            reply_content = await self.llm.aask(self.llm.format_msg(memory + [UserMessage(reply_to_human_prompt)]))
-=======
-            logger.info("manually reply to human")
-            reply_to_human_prompt = REPORT_TO_HUMAN_PROMPT.format(
-                requirements_constraints=self.requirements_constraints,
-            )
             async with ThoughtReporter(enable_llm_stream=True) as reporter:
                 await reporter.async_report({"type": "quick"})
                 reply_content = await self.llm.aask(self.llm.format_msg(memory + [UserMessage(reply_to_human_prompt)]))
->>>>>>> e907863b
             await self.reply_to_human(content=reply_content)
             self.rc.memory.add(AIMessage(content=reply_content, cause_by=RunCommand))
         outputs = ""
         # Summary of the Completed Task and Deliverables
         if self.use_summary:
-<<<<<<< HEAD
-            summary_prompt = SUMMARY_PROMPT.format()
-            outputs = await self.llm.aask(self.llm.format_msg(memory + [UserMessage(summary_prompt)]))
-=======
             logger.info("end current run and summarize")
             outputs = await self.llm.aask(self.llm.format_msg(memory + [UserMessage(SUMMARY_PROMPT)]))
->>>>>>> e907863b
         return outputs