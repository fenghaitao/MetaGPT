--- conflicted
+++ resolved
@@ -27,16 +27,10 @@
 
 from pydantic import BaseModel, Field
 
-<<<<<<< HEAD
-
 from metagpt.actions.action import Action, ActionOutput, action_subclass_registry
 from metagpt.actions.action_node import ActionNode
 from metagpt.actions.add_requirement import UserRequirement
 from metagpt.const import SERDESER_PATH
-=======
-from metagpt.actions import Action, ActionOutput, UserRequirement
-from metagpt.actions.action_node import ActionNode
->>>>>>> 1ab0ae99
 from metagpt.llm import LLM, HumanProvider
 from metagpt.logs import logger
 from metagpt.memory import Memory
@@ -120,14 +114,10 @@
         return self.memory.get()
 
 
-<<<<<<< HEAD
 role_subclass_registry = {}
 
 
 class Role(BaseModel):
-=======
-class Role:
->>>>>>> 1ab0ae99
     """Role/Agent"""
     name: str = ""
     profile: str = ""
@@ -197,7 +187,6 @@
                     object.__setattr__(self, key, self._private_attributes[key])
 
         self._llm.system_prompt = self._get_prefix()
-<<<<<<< HEAD
 
         # deserialize child classes dynamically for inherited `role`
         object.__setattr__(self, "builtin_class_name", self.__class__.__name__)
@@ -207,14 +196,6 @@
         super().__init_subclass__(**kwargs)
         role_subclass_registry[cls.__name__] = cls
 
-=======
-        self._states = []
-        self._actions = []
-        self._role_id = str(self._setting)
-        self._rc = RoleContext(watch={any_to_str(UserRequirement)})
-        self._subscription = {any_to_str(self), name} if name else {any_to_str(self)}
-
->>>>>>> 1ab0ae99
     def _reset(self):
         object.__setattr__(self, "_states", [])
         object.__setattr__(self, "_actions", [])
@@ -257,7 +238,6 @@
 
     def _init_action_system_message(self, action: Action):
         action.set_prefix(self._get_prefix())
-<<<<<<< HEAD
 
     def set_recovered(self, recovered: bool = False):
         self.recovered = recovered
@@ -267,8 +247,6 @@
 
     def init_actions(self, actions):
         self._init_actions(actions)
-=======
->>>>>>> 1ab0ae99
 
     def _init_actions(self, actions):
         self._reset()
@@ -528,11 +506,7 @@
             elif isinstance(with_message, Message):
                 msg = with_message
             elif isinstance(with_message, list):
-<<<<<<< HEAD
                 msg = Message(content="\n".join(with_message))
-=======
-                msg = Message("\n".join(with_message))
->>>>>>> 1ab0ae99
             if not msg.cause_by:
                 msg.cause_by = UserRequirement
             self.put_message(msg)
