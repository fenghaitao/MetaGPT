--- conflicted
+++ resolved
@@ -423,14 +423,8 @@
         if not news:
             news = self.rc.msg_buffer.pop_all()
         # Store the read messages in your own memory to prevent duplicate processing.
-<<<<<<< HEAD
         old_messages = [] if not self.enable_memory else self.rc.memory.get()
-        self.rc.memory.add_batch(news)
-        # Filter out messages of interest.
-=======
-        old_messages = [] if ignore_memory else self.rc.memory.get()
         # Filter in messages of interest.
->>>>>>> ec86035d
         self.rc.news = [
             n for n in news if (n.cause_by in self.rc.watch or self.name in n.send_to) and n not in old_messages
         ]
