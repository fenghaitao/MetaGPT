#!/usr/bin/env python
# -*- coding: utf-8 -*-
"""
@Time    : 2023/5/11 14:43
@Author  : alexanderwu
@File    : engineer.py
@Modified By: mashenquan, 2023-11-1. In accordance with Chapter 2.2.1 and 2.2.2 of RFC 116:
    1. Modify the data type of the `cause_by` value in the `Message` to a string, and utilize the new message
        distribution feature for message filtering.
    2. Consolidate message reception and processing logic within `_observe`.
    3. Fix bug: Add logic for handling asynchronous message processing when messages are not ready.
    4. Supplemented the external transmission of internal messages.
@Modified By: mashenquan, 2023-11-27.
    1. According to Section 2.2.3.1 of RFC 135, replace file data in the message with the file name.
    2. According to the design in Section 2.2.3.5.5 of RFC 135, add incremental iteration functionality.
@Modified By: mashenquan, 2023-12-5. Enhance the workflow to navigate to WriteCode or QaEngineer based on the results
    of SummarizeCode.
"""

from __future__ import annotations
from pydantic import Field
import json
from collections import defaultdict
from pathlib import Path
<<<<<<< HEAD
from typing import Set
=======
from pydantic import Field
>>>>>>> a69be36a

from metagpt.actions import Action, WriteCode, WriteCodeReview, WriteTasks
from metagpt.actions.fix_bug import FixBug
from metagpt.actions.summarize_code import SummarizeCode
from metagpt.config import CONFIG
from metagpt.const import (
    CODE_SUMMARIES_FILE_REPO,
    CODE_SUMMARIES_PDF_FILE_REPO,
    SYSTEM_DESIGN_FILE_REPO,
    TASK_FILE_REPO,
)
from metagpt.logs import logger
<<<<<<< HEAD
from metagpt.roles import Role
from metagpt.schema import (
    CodeSummarizeContext,
    CodingContext,
    Document,
    Documents,
    Message,
)
from metagpt.utils.common import any_to_str, any_to_str_set


IS_PASS_PROMPT = """
{context}

<<<<<<< HEAD
----
Does the above log indicate anything that needs to be done?
If there are any tasks to be completed, please answer 'NO' along with the to-do list in JSON format;
otherwise, answer 'YES' in JSON format.
"""
=======
from metagpt.roles.role import Role
from metagpt.schema import Message
from metagpt.utils.common import CodeParser
from metagpt.utils.special_tokens import FILENAME_CODE_SEP, MSG_SEP


async def gather_ordered_k(coros, k) -> list:
    tasks = OrderedDict()
    results = [None] * len(coros)
    done_queue = asyncio.Queue()
    
    for i, coro in enumerate(coros):
        if len(tasks) >= k:
            done, _ = await asyncio.wait(tasks.keys(), return_when=asyncio.FIRST_COMPLETED)
            for task in done:
                index = tasks.pop(task)
                await done_queue.put((index, task.result()))
        task = asyncio.create_task(coro)
        tasks[task] = i
    
    if tasks:
        done, _ = await asyncio.wait(tasks.keys())
        for task in done:
            index = tasks[task]
            await done_queue.put((index, task.result()))
    
    while not done_queue.empty():
        index, result = await done_queue.get()
        results[index] = result
    
    return results
>>>>>>> a69be36a


class Engineer(Role):
    """
    Represents an Engineer role responsible for writing and possibly reviewing code.

    Attributes:
        name (str): Name of the engineer.
        profile (str): Role profile, default is 'Engineer'.
        goal (str): Goal of the engineer.
        constraints (str): Constraints for the engineer.
        n_borg (int): Number of borgs.
        use_code_review (bool): Whether to use code review.
    """
<<<<<<< HEAD
    name: str = "Alex"
    role_profile: str = Field(default="Engineer", alias='profile')
    goal: str = "write elegant, readable, extensible, efficient code"
    constraints: str = "the code should conform to standards like google-style and be modular and maintainable. " \
                       "Use same language as user requirement",
    n_borg: int = 1
    use_code_review: bool = False
    code_todos: list = []
    summarize_todos = []
    
    def __init__(self, **kwargs) -> None:
        super().__init__(**kwargs)

        self._init_actions([WriteCode])
        self._watch([WriteTasks, SummarizeCode, WriteCode, WriteCodeReview, FixBug])

    @staticmethod
    def _parse_tasks(task_msg: Document) -> list[str]:
        m = json.loads(task_msg.content)
        return m.get("Task list")

    async def _act_sp_with_cr(self, review=False) -> Set[str]:
        changed_files = set()
        src_file_repo = CONFIG.git_repo.new_file_repository(CONFIG.src_workspace)
        for todo in self.code_todos:
=======
    name: str = Field(default="Alex")
    profile: str = Field(default="Engineer")
    goal: str = "Write elegant, readable, extensible, efficient code"
    constraints: str = "The code should conform to standards like PEP8 and be modular and maintainable"
    n_borg: int = 1
    use_code_review: bool = False
    todos: list = []
    
    def __init__(
            self,
            **kwargs
    ) -> None:
        super().__init__(**kwargs)
        
        actions = [WriteCode]
        if self.use_code_review:
            actions = [WriteCode, WriteCodeReview]
        self._init_actions(actions)
        self._watch([WriteTasks])
    
    @classmethod
    def parse_tasks(self, task_msg: Message) -> list[str]:
        if task_msg.instruct_content:
            return task_msg.instruct_content.dict().get("Task list")
        return CodeParser.parse_file_list(block="Task list", text=task_msg.content)
    
    @classmethod
    def parse_code(self, code_text: str) -> str:
        return CodeParser.parse_code(block="", text=code_text)
    
    @classmethod
    def parse_workspace(cls, system_design_msg: Message) -> str:
        if system_design_msg.instruct_content:
            return system_design_msg.instruct_content.dict().get("Python package name").strip().strip("'").strip('"')
        return CodeParser.parse_str(block="Python package name", text=system_design_msg.content)
    
    def get_workspace(self) -> Path:
        msg = self._rc.memory.get_by_action(WriteDesign)[-1]
        if not msg:
            return WORKSPACE_ROOT / "src"
        workspace = self.parse_workspace(msg)
        # Codes are written in workspace/{package_name}/{package_name}
        return WORKSPACE_ROOT / workspace / workspace
    
    def recreate_workspace(self):
        workspace = self.get_workspace()
        try:
            shutil.rmtree(workspace)
        except FileNotFoundError:
            pass  # The folder does not exist, but we don't care
        workspace.mkdir(parents=True, exist_ok=True)
    
    def write_file(self, filename: str, code: str):
        workspace = self.get_workspace()
        filename = filename.replace('"', "").replace("\n", "")
        file = workspace / filename
        file.parent.mkdir(parents=True, exist_ok=True)
        file.write_text(code)
        return file
    
    def recv(self, message: Message) -> None:
        self._rc.memory.add(message)
        if message in self._rc.important_memory:
            self.todos = self.parse_tasks(message)
    
    async def _act_mp(self) -> Message:
        # self.recreate_workspace()
        todo_coros = []
        for todo in self.todos:
            todo_coro = WriteCode().run(
                context=self._rc.memory.get_by_actions([WriteTasks, WriteDesign]), filename=todo
            )
            todo_coros.append(todo_coro)
        
        rsps = await gather_ordered_k(todo_coros, self.n_borg)
        for todo, code_rsp in zip(self.todos, rsps):
            _ = self.parse_code(code_rsp)
            logger.info(todo)
            logger.info(code_rsp)
            # self.write_file(todo, code)
            msg = Message(content=code_rsp, role=self.profile, cause_by=type(self._rc.todo))
            self._rc.memory.add(msg)
            del self.todos[0]
        
        logger.info(f"Done {self.get_workspace()} generating.")
        msg = Message(content="all done.", role=self.profile, cause_by=type(self._rc.todo))
        return msg
    
    async def _act_sp(self) -> Message:
        code_msg_all = []  # gather all code info, will pass to qa_engineer for tests later
        for todo in self.todos:
            code = await WriteCode().run(context=self._rc.history, filename=todo)
            # logger.info(todo)
            # logger.info(code_rsp)
            # code = self.parse_code(code_rsp)
            file_path = self.write_file(todo, code)
            msg = Message(content=code, role=self.profile, cause_by=type(self._rc.todo))
            self._rc.memory.add(msg)
            
            code_msg = todo + FILENAME_CODE_SEP + str(file_path)
            code_msg_all.append(code_msg)
        
        logger.info(f"Done {self.get_workspace()} generating.")
        msg = Message(
            content=MSG_SEP.join(code_msg_all), role=self.profile, cause_by=type(self._rc.todo), send_to="QaEngineer"
        )
        return msg
    
    async def _act_sp_precision(self) -> Message:
        code_msg_all = []  # gather all code info, will pass to qa_engineer for tests later
        for todo in self.todos:
>>>>>>> a69be36a
            """
            # Select essential information from the historical data to reduce the length of the prompt (summarized from human experience):
            1. All from Architect
            2. All from ProjectManager
            3. Do we need other codes (currently needed)?
            TODO: The goal is not to need it. After clear task decomposition, based on the design idea, you should be able to write a single file without needing other codes. If you can't, it means you need a clearer definition. This is the key to writing longer code.
            """
            coding_context = await todo.run()
            # Code review
            if review:
                action = WriteCodeReview(context=coding_context, llm=self._llm)
                self._init_action_system_message(action)
                coding_context = await action.run()
            await src_file_repo.save(
                coding_context.filename,
                dependencies={coding_context.design_doc.root_relative_path, coding_context.task_doc.root_relative_path},
                content=coding_context.code_doc.content,
            )
            msg = Message(
                content=coding_context.json(), instruct_content=coding_context, role=self.profile, cause_by=WriteCode
            )
            self._rc.memory.add(msg)
<<<<<<< HEAD

            changed_files.add(coding_context.code_doc.filename)
        if not changed_files:
            logger.info("Nothing has changed.")
        return changed_files

    async def _act(self) -> Message | None:
        """Determines the mode of action based on whether code review is used."""
        if self._rc.todo is None:
            return None
        if isinstance(self._rc.todo, WriteCode):
            return await self._act_write_code()
        if isinstance(self._rc.todo, SummarizeCode):
            return await self._act_summarize()
        return None

    async def _act_write_code(self):
        changed_files = await self._act_sp_with_cr(review=self.use_code_review)
        return Message(
            content="\n".join(changed_files),
            role=self.profile,
            cause_by=WriteCodeReview if self.use_code_review else WriteCode,
            send_to=self,
            sent_from=self,
        )

    async def _act_summarize(self):
        code_summaries_file_repo = CONFIG.git_repo.new_file_repository(CODE_SUMMARIES_FILE_REPO)
        code_summaries_pdf_file_repo = CONFIG.git_repo.new_file_repository(CODE_SUMMARIES_PDF_FILE_REPO)
        tasks = []
        src_relative_path = CONFIG.src_workspace.relative_to(CONFIG.git_repo.workdir)
        for todo in self.summarize_todos:
            summary = await todo.run()
            summary_filename = Path(todo.context.design_filename).with_suffix(".md").name
            dependencies = {todo.context.design_filename, todo.context.task_filename}
            for filename in todo.context.codes_filenames:
                rpath = src_relative_path / filename
                dependencies.add(str(rpath))
            await code_summaries_pdf_file_repo.save(
                filename=summary_filename, content=summary, dependencies=dependencies
            )
            is_pass, reason = await self._is_pass(summary)
            if not is_pass:
                todo.context.reason = reason
                tasks.append(todo.context.dict())
                await code_summaries_file_repo.save(
                    filename=Path(todo.context.design_filename).name,
                    content=todo.context.json(),
                    dependencies=dependencies,
                )
            else:
                await code_summaries_file_repo.delete(filename=Path(todo.context.design_filename).name)

        logger.info(f"--max-auto-summarize-code={CONFIG.max_auto_summarize_code}")
        if not tasks or CONFIG.max_auto_summarize_code == 0:
            return Message(
                content="",
                role=self.profile,
                cause_by=SummarizeCode,
                sent_from=self,
                send_to="Edward",  # The name of QaEngineer
            )
        # The maximum number of times the 'SummarizeCode' action is automatically invoked, with -1 indicating unlimited.
        # This parameter is used for debugging the workflow.
        CONFIG.max_auto_summarize_code -= 1 if CONFIG.max_auto_summarize_code > 0 else 0
        return Message(
            content=json.dumps(tasks), role=self.profile, cause_by=SummarizeCode, send_to=self, sent_from=self
        )

    async def _is_pass(self, summary) -> (str, str):
        rsp = await self._llm.aask(msg=IS_PASS_PROMPT.format(context=summary), stream=False)
        logger.info(rsp)
        if "YES" in rsp:
            return True, rsp
        return False, rsp

    async def _think(self) -> Action | None:
        if not CONFIG.src_workspace:
            CONFIG.src_workspace = CONFIG.git_repo.workdir / CONFIG.git_repo.workdir.name
        write_code_filters = any_to_str_set([WriteTasks, SummarizeCode, FixBug])
        summarize_code_filters = any_to_str_set([WriteCode, WriteCodeReview])
        if not self._rc.news:
            return None
        msg = self._rc.news[0]
        if msg.cause_by in write_code_filters:
            logger.debug(f"TODO WriteCode:{msg.json()}")
            await self._new_code_actions(bug_fix=msg.cause_by == any_to_str(FixBug))
            return self._rc.todo
        if msg.cause_by in summarize_code_filters and msg.sent_from == any_to_str(self):
            logger.debug(f"TODO SummarizeCode:{msg.json()}")
            await self._new_summarize_actions()
            return self._rc.todo
        return None

    @staticmethod
    async def _new_coding_context(
        filename, src_file_repo, task_file_repo, design_file_repo, dependency
    ) -> CodingContext:
        old_code_doc = await src_file_repo.get(filename)
        if not old_code_doc:
            old_code_doc = Document(root_path=str(src_file_repo.root_path), filename=filename, content="")
        dependencies = {Path(i) for i in await dependency.get(old_code_doc.root_relative_path)}
        task_doc = None
        design_doc = None
        for i in dependencies:
            if str(i.parent) == TASK_FILE_REPO:
                task_doc = await task_file_repo.get(i.name)
            elif str(i.parent) == SYSTEM_DESIGN_FILE_REPO:
                design_doc = await design_file_repo.get(i.name)
        # FIXME: design doc没有加载进来，是None
        context = CodingContext(filename=filename, design_doc=design_doc, task_doc=task_doc, code_doc=old_code_doc)
        return context

    @staticmethod
    async def _new_coding_doc(filename, src_file_repo, task_file_repo, design_file_repo, dependency):
        context = await Engineer._new_coding_context(
            filename, src_file_repo, task_file_repo, design_file_repo, dependency
        )
        coding_doc = Document(root_path=str(src_file_repo.root_path), filename=filename, content=context.json())
        return coding_doc

    async def _new_code_actions(self, bug_fix=False):
        # Prepare file repos
        src_file_repo = CONFIG.git_repo.new_file_repository(CONFIG.src_workspace)
        changed_src_files = src_file_repo.all_files if bug_fix else src_file_repo.changed_files
        task_file_repo = CONFIG.git_repo.new_file_repository(TASK_FILE_REPO)
        changed_task_files = task_file_repo.changed_files
        design_file_repo = CONFIG.git_repo.new_file_repository(SYSTEM_DESIGN_FILE_REPO)

        changed_files = Documents()
        # Recode caused by upstream changes.
        for filename in changed_task_files:
            design_doc = await design_file_repo.get(filename)
            task_doc = await task_file_repo.get(filename)
            task_list = self._parse_tasks(task_doc)
            for task_filename in task_list:
                old_code_doc = await src_file_repo.get(task_filename)
                if not old_code_doc:
                    old_code_doc = Document(root_path=str(src_file_repo.root_path), filename=task_filename, content="")
                context = CodingContext(
                    filename=task_filename, design_doc=design_doc, task_doc=task_doc, code_doc=old_code_doc
                )
                coding_doc = Document(
                    root_path=str(src_file_repo.root_path), filename=task_filename, content=context.json()
                )
                if task_filename in changed_files.docs:
                    logger.warning(
                        f"Log to expose potential conflicts: {coding_doc.json()} & "
                        f"{changed_files.docs[task_filename].json()}"
                    )
                changed_files.docs[task_filename] = coding_doc
        self.code_todos = [WriteCode(context=i, llm=self._llm) for i in changed_files.docs.values()]
        # Code directly modified by the user.
        dependency = await CONFIG.git_repo.get_dependency()
        for filename in changed_src_files:
            if filename in changed_files.docs:
                continue
            coding_doc = await self._new_coding_doc(
                filename=filename,
                src_file_repo=src_file_repo,
                task_file_repo=task_file_repo,
                design_file_repo=design_file_repo,
                dependency=dependency,
            )
            changed_files.docs[filename] = coding_doc
            self.code_todos.append(WriteCode(context=coding_doc, llm=self._llm))

        if self.code_todos:
            self._rc.todo = self.code_todos[0]

    async def _new_summarize_actions(self):
        src_file_repo = CONFIG.git_repo.new_file_repository(CONFIG.src_workspace)
        src_files = src_file_repo.all_files
        # Generate a SummarizeCode action for each pair of (system_design_doc, task_doc).
        summarizations = defaultdict(list)
        for filename in src_files:
            dependencies = await src_file_repo.get_dependency(filename=filename)
            ctx = CodeSummarizeContext.loads(filenames=dependencies)
            summarizations[ctx].append(filename)
        for ctx, filenames in summarizations.items():
            ctx.codes_filenames = filenames
            self.summarize_todos.append(SummarizeCode(context=ctx, llm=self._llm))
        if self.summarize_todos:
            self._rc.todo = self.summarize_todos[0]
=======
            
            code_msg = todo + FILENAME_CODE_SEP + str(file_path)
            code_msg_all.append(code_msg)
        
        logger.info(f"Done {self.get_workspace()} generating.")
        msg = Message(
            content=MSG_SEP.join(code_msg_all), role=self.profile, cause_by=type(self._rc.todo), send_to="QaEngineer"
        )
        return msg
    
    async def _act(self) -> Message:
        """Determines the mode of action based on whether code review is used."""
        if self.use_code_review:
            return await self._act_sp_precision()
        return await self._act_sp()
>>>>>>> a69be36a
<|MERGE_RESOLUTION|>--- conflicted
+++ resolved
@@ -22,11 +22,7 @@
 import json
 from collections import defaultdict
 from pathlib import Path
-<<<<<<< HEAD
 from typing import Set
-=======
-from pydantic import Field
->>>>>>> a69be36a
 
 from metagpt.actions import Action, WriteCode, WriteCodeReview, WriteTasks
 from metagpt.actions.fix_bug import FixBug
@@ -39,7 +35,6 @@
     TASK_FILE_REPO,
 )
 from metagpt.logs import logger
-<<<<<<< HEAD
 from metagpt.roles import Role
 from metagpt.schema import (
     CodeSummarizeContext,
@@ -54,45 +49,11 @@
 IS_PASS_PROMPT = """
 {context}
 
-<<<<<<< HEAD
 ----
 Does the above log indicate anything that needs to be done?
 If there are any tasks to be completed, please answer 'NO' along with the to-do list in JSON format;
 otherwise, answer 'YES' in JSON format.
 """
-=======
-from metagpt.roles.role import Role
-from metagpt.schema import Message
-from metagpt.utils.common import CodeParser
-from metagpt.utils.special_tokens import FILENAME_CODE_SEP, MSG_SEP
-
-
-async def gather_ordered_k(coros, k) -> list:
-    tasks = OrderedDict()
-    results = [None] * len(coros)
-    done_queue = asyncio.Queue()
-    
-    for i, coro in enumerate(coros):
-        if len(tasks) >= k:
-            done, _ = await asyncio.wait(tasks.keys(), return_when=asyncio.FIRST_COMPLETED)
-            for task in done:
-                index = tasks.pop(task)
-                await done_queue.put((index, task.result()))
-        task = asyncio.create_task(coro)
-        tasks[task] = i
-    
-    if tasks:
-        done, _ = await asyncio.wait(tasks.keys())
-        for task in done:
-            index = tasks[task]
-            await done_queue.put((index, task.result()))
-    
-    while not done_queue.empty():
-        index, result = await done_queue.get()
-        results[index] = result
-    
-    return results
->>>>>>> a69be36a
 
 
 class Engineer(Role):
@@ -107,7 +68,6 @@
         n_borg (int): Number of borgs.
         use_code_review (bool): Whether to use code review.
     """
-<<<<<<< HEAD
     name: str = "Alex"
     role_profile: str = Field(default="Engineer", alias='profile')
     goal: str = "write elegant, readable, extensible, efficient code"
@@ -133,119 +93,6 @@
         changed_files = set()
         src_file_repo = CONFIG.git_repo.new_file_repository(CONFIG.src_workspace)
         for todo in self.code_todos:
-=======
-    name: str = Field(default="Alex")
-    profile: str = Field(default="Engineer")
-    goal: str = "Write elegant, readable, extensible, efficient code"
-    constraints: str = "The code should conform to standards like PEP8 and be modular and maintainable"
-    n_borg: int = 1
-    use_code_review: bool = False
-    todos: list = []
-    
-    def __init__(
-            self,
-            **kwargs
-    ) -> None:
-        super().__init__(**kwargs)
-        
-        actions = [WriteCode]
-        if self.use_code_review:
-            actions = [WriteCode, WriteCodeReview]
-        self._init_actions(actions)
-        self._watch([WriteTasks])
-    
-    @classmethod
-    def parse_tasks(self, task_msg: Message) -> list[str]:
-        if task_msg.instruct_content:
-            return task_msg.instruct_content.dict().get("Task list")
-        return CodeParser.parse_file_list(block="Task list", text=task_msg.content)
-    
-    @classmethod
-    def parse_code(self, code_text: str) -> str:
-        return CodeParser.parse_code(block="", text=code_text)
-    
-    @classmethod
-    def parse_workspace(cls, system_design_msg: Message) -> str:
-        if system_design_msg.instruct_content:
-            return system_design_msg.instruct_content.dict().get("Python package name").strip().strip("'").strip('"')
-        return CodeParser.parse_str(block="Python package name", text=system_design_msg.content)
-    
-    def get_workspace(self) -> Path:
-        msg = self._rc.memory.get_by_action(WriteDesign)[-1]
-        if not msg:
-            return WORKSPACE_ROOT / "src"
-        workspace = self.parse_workspace(msg)
-        # Codes are written in workspace/{package_name}/{package_name}
-        return WORKSPACE_ROOT / workspace / workspace
-    
-    def recreate_workspace(self):
-        workspace = self.get_workspace()
-        try:
-            shutil.rmtree(workspace)
-        except FileNotFoundError:
-            pass  # The folder does not exist, but we don't care
-        workspace.mkdir(parents=True, exist_ok=True)
-    
-    def write_file(self, filename: str, code: str):
-        workspace = self.get_workspace()
-        filename = filename.replace('"', "").replace("\n", "")
-        file = workspace / filename
-        file.parent.mkdir(parents=True, exist_ok=True)
-        file.write_text(code)
-        return file
-    
-    def recv(self, message: Message) -> None:
-        self._rc.memory.add(message)
-        if message in self._rc.important_memory:
-            self.todos = self.parse_tasks(message)
-    
-    async def _act_mp(self) -> Message:
-        # self.recreate_workspace()
-        todo_coros = []
-        for todo in self.todos:
-            todo_coro = WriteCode().run(
-                context=self._rc.memory.get_by_actions([WriteTasks, WriteDesign]), filename=todo
-            )
-            todo_coros.append(todo_coro)
-        
-        rsps = await gather_ordered_k(todo_coros, self.n_borg)
-        for todo, code_rsp in zip(self.todos, rsps):
-            _ = self.parse_code(code_rsp)
-            logger.info(todo)
-            logger.info(code_rsp)
-            # self.write_file(todo, code)
-            msg = Message(content=code_rsp, role=self.profile, cause_by=type(self._rc.todo))
-            self._rc.memory.add(msg)
-            del self.todos[0]
-        
-        logger.info(f"Done {self.get_workspace()} generating.")
-        msg = Message(content="all done.", role=self.profile, cause_by=type(self._rc.todo))
-        return msg
-    
-    async def _act_sp(self) -> Message:
-        code_msg_all = []  # gather all code info, will pass to qa_engineer for tests later
-        for todo in self.todos:
-            code = await WriteCode().run(context=self._rc.history, filename=todo)
-            # logger.info(todo)
-            # logger.info(code_rsp)
-            # code = self.parse_code(code_rsp)
-            file_path = self.write_file(todo, code)
-            msg = Message(content=code, role=self.profile, cause_by=type(self._rc.todo))
-            self._rc.memory.add(msg)
-            
-            code_msg = todo + FILENAME_CODE_SEP + str(file_path)
-            code_msg_all.append(code_msg)
-        
-        logger.info(f"Done {self.get_workspace()} generating.")
-        msg = Message(
-            content=MSG_SEP.join(code_msg_all), role=self.profile, cause_by=type(self._rc.todo), send_to="QaEngineer"
-        )
-        return msg
-    
-    async def _act_sp_precision(self) -> Message:
-        code_msg_all = []  # gather all code info, will pass to qa_engineer for tests later
-        for todo in self.todos:
->>>>>>> a69be36a
             """
             # Select essential information from the historical data to reduce the length of the prompt (summarized from human experience):
             1. All from Architect
@@ -268,7 +115,6 @@
                 content=coding_context.json(), instruct_content=coding_context, role=self.profile, cause_by=WriteCode
             )
             self._rc.memory.add(msg)
-<<<<<<< HEAD
 
             changed_files.add(coding_context.code_doc.filename)
         if not changed_files:
@@ -452,21 +298,4 @@
             ctx.codes_filenames = filenames
             self.summarize_todos.append(SummarizeCode(context=ctx, llm=self._llm))
         if self.summarize_todos:
-            self._rc.todo = self.summarize_todos[0]
-=======
-            
-            code_msg = todo + FILENAME_CODE_SEP + str(file_path)
-            code_msg_all.append(code_msg)
-        
-        logger.info(f"Done {self.get_workspace()} generating.")
-        msg = Message(
-            content=MSG_SEP.join(code_msg_all), role=self.profile, cause_by=type(self._rc.todo), send_to="QaEngineer"
-        )
-        return msg
-    
-    async def _act(self) -> Message:
-        """Determines the mode of action based on whether code review is used."""
-        if self.use_code_review:
-            return await self._act_sp_precision()
-        return await self._act_sp()
->>>>>>> a69be36a
+            self._rc.todo = self.summarize_todos[0]