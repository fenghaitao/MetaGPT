import difflib
import json
from pathlib import Path
from typing import Optional

import aiofiles
from bs4 import BeautifulSoup
from unidiff import PatchSet

import metagpt.ext.cr
from metagpt.ext.cr.actions.code_review import CodeReview as CodeReview_
from metagpt.ext.cr.actions.modify_code import ModifyCode
from metagpt.ext.cr.utils.schema import Point
from metagpt.tools.libs.browser import Browser
from metagpt.tools.tool_registry import register_tool
from metagpt.utils.report import FileIOOperatorReporter


@register_tool(tags=["codereview"], include_functions=["review", "fix"])
class CodeReview:
    """Review and fix the patch content from the pull request URL or a file."""

    async def review(
        self,
        patch_path: str,
        output_file: str,
        point_file: Optional[str] = None,
    ) -> str:
        """Review a PR and save code review comments.

        Notes:
            If the user does not specify an output path, saved it using a relative path in the current working directory.

        Args:
            patch_path: The local path of the patch file or the URL of the pull request.
            output_file: Output file path where code review comments will be saved.
            point_file: File path for specifying code review points. If not specified, this parameter does not need to be passed.

        Examples:

            >>> cr = CodeReview()
            >>> await cr.review(patch_path="https://github.com/geekan/MetaGPT/pull/136", output_file="cr/MetaGPT_136.json")
            >>> await cr.review(patch_path="/data/uploads/dev-master.diff", output_file="cr/dev-master.json")
            >>> await cr.review(patch_path="/data/uploads/main.py", output_file="cr/main.json")
        """
        patch = await self._get_patch_content(patch_path)
        point_file = point_file if point_file else Path(metagpt.ext.cr.__file__).parent / "points.json"
        async with aiofiles.open(point_file, "rb") as f:
            cr_point_content = await f.read()
            cr_points = [Point(**i) for i in json.loads(cr_point_content)]

<<<<<<< HEAD
        async with FileIOOperatorReporter(enable_llm_stream=True) as reporter:
            src_path = cr_output_file
            cr_output_path = Path(cr_output_file)
            await reporter.async_report(
                {"type": "CodeReview", "src_path": src_path, "filename": cr_output_path.name}, "meta"
            )
            comments = await CodeReview_().run(patch, cr_points)
            cr_output_path.parent.mkdir(exist_ok=True, parents=True)
            async with aiofiles.open(cr_output_path, "w", encoding="utf-8") as f:
                await f.write(json.dumps(comments, ensure_ascii=False))
            await reporter.async_report(cr_output_path)

        return f"The number of defects: {len(comments)} and the comments are stored in {cr_output_file}"
=======
        comments = await CodeReview_().run(patch, cr_points, output_file)
        return f"The number of defects: {len(comments)} and the comments are stored in {output_file}"
>>>>>>> bbbaf085

    async def fix(
        self,
        patch_path: str,
        cr_file: str,
        output_dir: str,
    ) -> str:
        """Fix the patch content based on code review comments.

        Args:
            patch_path: The local path of the patch file or the url of the pull request.
            cr_file: File path where code review comments are stored.
            output_dir: File path where code review comments are stored.
        """
        patch = await self._get_patch_content(patch_path)
        async with aiofiles.open(cr_file, "r", encoding="utf-8") as f:
            comments = json.loads(await f.read())
        await ModifyCode(pr="").run(patch, comments, output_dir)
        return f"The fixed patch files store in {output_dir}"

    async def _get_patch_content(self, patch_path):
        if patch_path.startswith(("https://", "http://")):
            # async with aiohttp.ClientSession(trust_env=True) as client:
            #     async with client.get(f"{patch_path}.diff", ) as resp:
            #         patch_file_content = await resp.text()
            async with Browser() as browser:
                await browser.goto(f"{patch_path}.diff")
                patch_file_content = await browser.page.content()
                if patch_file_content.startswith("<html>"):
                    soup = BeautifulSoup(patch_file_content, "html.parser")
                    pre = soup.find("pre")
                    if pre:
                        patch_file_content = pre.text
        else:
            async with aiofiles.open(patch_path, encoding="utf-8") as f:
                patch_file_content = await f.read()
<<<<<<< HEAD
                await FileIOOperatorReporter().async_report(patch_path)
=======
                await EditorReporter().async_report(patch_path)
            if not patch_path.endswith((".diff", ".patch")):
                name = Path(patch_path).name
                patch_file_content = "".join(
                    difflib.unified_diff([], patch_file_content.splitlines(keepends=True), "/dev/null", f"b/{name}"),
                )
                patch_file_content = f"diff --git a/{name} b/{name}\n{patch_file_content}"
>>>>>>> bbbaf085

        patch: PatchSet = PatchSet(patch_file_content)
        return patch<|MERGE_RESOLUTION|>--- conflicted
+++ resolved
@@ -48,25 +48,8 @@
         async with aiofiles.open(point_file, "rb") as f:
             cr_point_content = await f.read()
             cr_points = [Point(**i) for i in json.loads(cr_point_content)]
-
-<<<<<<< HEAD
-        async with FileIOOperatorReporter(enable_llm_stream=True) as reporter:
-            src_path = cr_output_file
-            cr_output_path = Path(cr_output_file)
-            await reporter.async_report(
-                {"type": "CodeReview", "src_path": src_path, "filename": cr_output_path.name}, "meta"
-            )
-            comments = await CodeReview_().run(patch, cr_points)
-            cr_output_path.parent.mkdir(exist_ok=True, parents=True)
-            async with aiofiles.open(cr_output_path, "w", encoding="utf-8") as f:
-                await f.write(json.dumps(comments, ensure_ascii=False))
-            await reporter.async_report(cr_output_path)
-
-        return f"The number of defects: {len(comments)} and the comments are stored in {cr_output_file}"
-=======
         comments = await CodeReview_().run(patch, cr_points, output_file)
         return f"The number of defects: {len(comments)} and the comments are stored in {output_file}"
->>>>>>> bbbaf085
 
     async def fix(
         self,
@@ -103,17 +86,13 @@
         else:
             async with aiofiles.open(patch_path, encoding="utf-8") as f:
                 patch_file_content = await f.read()
-<<<<<<< HEAD
                 await FileIOOperatorReporter().async_report(patch_path)
-=======
-                await EditorReporter().async_report(patch_path)
             if not patch_path.endswith((".diff", ".patch")):
                 name = Path(patch_path).name
                 patch_file_content = "".join(
                     difflib.unified_diff([], patch_file_content.splitlines(keepends=True), "/dev/null", f"b/{name}"),
                 )
                 patch_file_content = f"diff --git a/{name} b/{name}\n{patch_file_content}"
->>>>>>> bbbaf085
 
         patch: PatchSet = PatchSet(patch_file_content)
         return patch