#!/usr/bin/env python
# -*- coding: utf-8 -*-
"""
@Time    : 2023/11/20
@Author  : mashenquan
@File    : git_repository.py
@Desc: Git repository management. RFC 135 2.2.3.3.
"""
from __future__ import annotations

import re
import shutil
import uuid
from enum import Enum
from pathlib import Path
from subprocess import TimeoutExpired
from typing import Dict, List, Optional, Union
from urllib.parse import quote

from git.repo import Repo
from git.repo.fun import is_git_dir
from github import Auth, BadCredentialsException, Github
from github.GithubObject import NotSet
from github.Issue import Issue
from github.Label import Label
from github.Milestone import Milestone
from github.NamedUser import NamedUser
from github.PullRequest import PullRequest
from gitignore_parser import parse_gitignore
from pydantic import BaseModel
from tenacity import retry, stop_after_attempt, wait_random_exponential

from metagpt.logs import logger
from metagpt.tools.libs.shell import shell_execute
from metagpt.utils.dependency_file import DependencyFile
from metagpt.utils.file_repository import FileRepository


class ChangeType(Enum):
    ADDED = "A"  # File was added
    COPIED = "C"  # File was copied
    DELETED = "D"  # File was deleted
    RENAMED = "R"  # File was renamed
    MODIFIED = "M"  # File was modified
    TYPE_CHANGED = "T"  # Type of the file was changed
    UNTRACTED = "U"  # File is untracked (not added to version control)


class RateLimitError(Exception):
    def __init__(self, message="Rate limit exceeded"):
        self.message = message
        super().__init__(self.message)


class GitBranch(BaseModel):
    head: str
    base: str
    repo_name: str


class GitRepository:
    """A class representing a Git repository.

    :param local_path: The local path to the Git repository.
    :param auto_init: If True, automatically initializes a new Git repository if the provided path is not a Git repository.

    Attributes:
        _repository (Repo): The GitPython `Repo` object representing the Git repository.
    """

    def __init__(self, local_path=None, auto_init=True):
        """Initialize a GitRepository instance.

        :param local_path: The local path to the Git repository.
        :param auto_init: If True, automatically initializes a new Git repository if the provided path is not a Git repository.
        """
        self._repository = None
        self._dependency = None
        self._gitignore_rules = None
        if local_path:
            self.open(local_path=Path(local_path), auto_init=auto_init)

    def open(self, local_path: Path, auto_init=False):
        """Open an existing Git repository or initialize a new one if auto_init is True.

        :param local_path: The local path to the Git repository.
        :param auto_init: If True, automatically initializes a new Git repository if the provided path is not a Git repository.
        """
        local_path = Path(local_path)
        if self.is_git_dir(local_path):
            self._repository = Repo(local_path)
            self._gitignore_rules = parse_gitignore(full_path=str(local_path / ".gitignore"))
            return
        if not auto_init:
            return
        local_path.mkdir(parents=True, exist_ok=True)
        self._init(local_path)

    def _init(self, local_path: Path):
        """Initialize a new Git repository at the specified path.

        :param local_path: The local path where the new Git repository will be initialized.
        """
        self._repository = Repo.init(path=Path(local_path))

        gitignore_filename = Path(local_path) / ".gitignore"
        ignores = ["__pycache__", "*.pyc"]
        with open(str(gitignore_filename), mode="w") as writer:
            writer.write("\n".join(ignores))
        self._repository.index.add([".gitignore"])
        self._repository.index.commit("Add .gitignore")
        self._gitignore_rules = parse_gitignore(full_path=gitignore_filename)

    def add_change(self, files: Dict):
        """Add or remove files from the staging area based on the provided changes.

        :param files: A dictionary where keys are file paths and values are instances of ChangeType.
        """
        if not self.is_valid or not files:
            return

        for k, v in files.items():
            self._repository.index.remove(k) if v is ChangeType.DELETED else self._repository.index.add([k])

    def commit(self, comments):
        """Commit the staged changes with the given comments.

        :param comments: Comments for the commit.
        """
        if self.is_valid:
            self._repository.index.commit(comments)

    def delete_repository(self):
        """Delete the entire repository directory."""
        if self.is_valid:
            try:
                shutil.rmtree(self._repository.working_dir)
            except Exception as e:
                logger.exception(f"Failed delete git repo:{self.workdir}, error:{e}")

    @property
    def changed_files(self) -> Dict[str, str]:
        """Return a dictionary of changed files and their change types.

        :return: A dictionary where keys are file paths and values are change types.
        """
        files = {i: ChangeType.UNTRACTED for i in self._repository.untracked_files}
        changed_files = {f.a_path: ChangeType(f.change_type) for f in self._repository.index.diff(None)}
        files.update(changed_files)
        return files

    @staticmethod
    def is_git_dir(local_path):
        """Check if the specified directory is a Git repository.

        :param local_path: The local path to check.
        :return: True if the directory is a Git repository, False otherwise.
        """
        git_dir = Path(local_path) / ".git"
        if git_dir.exists() and is_git_dir(git_dir):
            return True
        return False

    @property
    def is_valid(self):
        """Check if the Git repository is valid (exists and is initialized).

        :return: True if the repository is valid, False otherwise.
        """
        return bool(self._repository)

    @property
    def status(self) -> str:
        """Return the Git repository's status as a string."""
        if not self.is_valid:
            return ""
        return self._repository.git.status()

    @property
    def workdir(self) -> Path | None:
        """Return the path to the working directory of the Git repository.

        :return: The path to the working directory or None if the repository is not valid.
        """
        if not self.is_valid:
            return None
        return Path(self._repository.working_dir)

    @property
    def current_branch(self) -> str:
        """
        Returns the name of the current active branch.

        Returns:
            str: The name of the current active branch.
        """
        return self._repository.active_branch.name

    @property
    def remote_url(self) -> str:
        try:
            return self._repository.remotes.origin.url
        except AttributeError:
            return ""

    @property
    def repo_name(self) -> str:
        if self.remote_url:
            # This assumes a standard HTTPS or SSH format URL
            # HTTPS format example: https://github.com/username/repo_name.git
            # SSH format example: git@github.com:username/repo_name.git
            if self.remote_url.startswith("https://"):
                return self.remote_url.split("/", maxsplit=3)[-1].replace(".git", "")
            elif self.remote_url.startswith("git@"):
                return self.remote_url.split(":")[-1].replace(".git", "")
        return ""

    def new_branch(self, branch_name: str) -> str:
        """
        Creates a new branch with the given name.

        Args:
            branch_name (str): The name of the new branch to create.

        Returns:
            str: The name of the newly created branch.
                If the provided branch_name is empty, returns the name of the current active branch.
        """
        if not branch_name:
            return self.current_branch
        new_branch = self._repository.create_head(branch_name)
        new_branch.checkout()
        return new_branch.name

    def archive(self, comments="Archive"):
        """Archive the current state of the Git repository.

        :param comments: Comments for the archive commit.
        """
        logger.info(f"Archive: {list(self.changed_files.keys())}")
        self.add_change(self.changed_files)
        self.commit(comments)

    async def push(
        self, new_branch: str, comments="Archive", access_token: Optional[str] = None, auth: Optional[Auth] = None
    ) -> GitBranch:
        """
        Pushes changes to the remote repository.

        Args:
            new_branch (str): The name of the new branch to be pushed.
            comments (str, optional): Comments to be associated with the push. Defaults to "Archive".
            access_token (str, optional): Access token for authentication. Defaults to None. Visit `https://pygithub.readthedocs.io/en/latest/examples/Authentication.html`, `https://github.com/PyGithub/PyGithub/blob/main/doc/examples/Authentication.rst`.
            auth (Auth, optional): Optional authentication object. Defaults to None.

        Returns:
            GitBranch: The pushed branch object.

        Raises:
            ValueError: If neither `auth` nor `access_token` is provided.
            BadCredentialsException: If authentication fails due to bad credentials or timeout.

        Note:
            This function assumes that `self.current_branch`, `self.new_branch()`, `self.archive()`,
            `ctx.config.proxy`, `ctx.config`, `self.remote_url`, `shell_execute()`, and `logger` are
            defined and accessible within the scope of this function.
        """
        if not auth and not access_token:
            raise ValueError('`access_token` is invalid. Visit: "https://github.com/settings/tokens"')
        from metagpt.context import Context

        base = self.current_branch
        head = base if not new_branch else self.new_branch(new_branch)
        self.archive(comments)
        ctx = Context()
        env = ctx.new_environ()
        proxy = ["-c", f"http.proxy={ctx.config.proxy}"] if ctx.config.proxy else []
        token = access_token or auth.token
        remote_url = f"https://{token}@" + self.remote_url.removeprefix("https://")
        command = ["git"] + proxy + ["push", remote_url]
        logger.info(" ".join(command).replace(token, "<TOKEN>"))
        try:
            stdout, stderr, return_code = await shell_execute(
                command=command, cwd=str(self.workdir), env=env, timeout=15
            )
        except TimeoutExpired as e:
            info = str(e).replace(token, "<TOKEN>")
            raise BadCredentialsException(status=401, message=info)
        info = f"{stdout}\n{stderr}\nexit: {return_code}\n"
        info = info.replace(token, "<TOKEN>")
        logger.info(info)

        return GitBranch(base=base, head=head, repo_name=self.repo_name)

    def new_file_repository(self, relative_path: Path | str = ".") -> FileRepository:
        """Create a new instance of FileRepository associated with this Git repository.

        :param relative_path: The relative path to the file repository within the Git repository.
        :return: A new instance of FileRepository.
        """
        path = Path(relative_path)
        try:
            path = path.relative_to(self.workdir)
        except ValueError:
            path = relative_path
        return FileRepository(git_repo=self, relative_path=Path(path))

    async def get_dependency(self) -> DependencyFile:
        """Get the dependency file associated with the Git repository.

        :return: An instance of DependencyFile.
        """
        if not self._dependency:
            self._dependency = DependencyFile(workdir=self.workdir)
        return self._dependency

    def rename_root(self, new_dir_name):
        """Rename the root directory of the Git repository.

        :param new_dir_name: The new name for the root directory.
        """
        if self.workdir.name == new_dir_name:
            return
        new_path = self.workdir.parent / new_dir_name
        if new_path.exists():
            logger.info(f"Delete directory {str(new_path)}")
            try:
                shutil.rmtree(new_path)
            except Exception as e:
                logger.warning(f"rm {str(new_path)} error: {e}")
        if new_path.exists():  # Recheck for windows os
            logger.warning(f"Failed to delete directory {str(new_path)}")
            return
        try:
            shutil.move(src=str(self.workdir), dst=str(new_path))
        except Exception as e:
            logger.warning(f"Move {str(self.workdir)} to {str(new_path)} error: {e}")
        finally:
            if not new_path.exists():  # Recheck for windows os
                logger.warning(f"Failed to move {str(self.workdir)} to {str(new_path)}")
                return
        logger.info(f"Rename directory {str(self.workdir)} to {str(new_path)}")
        self._repository = Repo(new_path)
        self._gitignore_rules = parse_gitignore(full_path=str(new_path / ".gitignore"))

    def get_files(self, relative_path: Path | str, root_relative_path: Path | str = None, filter_ignored=True) -> List:
        """
        Retrieve a list of files in the specified relative path.

        The method returns a list of file paths relative to the current FileRepository.

        :param relative_path: The relative path within the repository.
        :type relative_path: Path or str
        :param root_relative_path: The root relative path within the repository.
        :type root_relative_path: Path or str
        :param filter_ignored: Flag to indicate whether to filter files based on .gitignore rules.
        :type filter_ignored: bool
        :return: A list of file paths in the specified directory.
        :rtype: List[str]
        """
        try:
            relative_path = Path(relative_path).relative_to(self.workdir)
        except ValueError:
            relative_path = Path(relative_path)

        if not root_relative_path:
            root_relative_path = Path(self.workdir) / relative_path
        files = []
        try:
            directory_path = Path(self.workdir) / relative_path
            if not directory_path.exists():
                return []
            for file_path in directory_path.iterdir():
                if not file_path.is_relative_to(root_relative_path):
                    continue
                if file_path.is_file():
                    rpath = file_path.relative_to(root_relative_path)
                    files.append(str(rpath))
                else:
                    subfolder_files = self.get_files(
                        relative_path=file_path, root_relative_path=root_relative_path, filter_ignored=False
                    )
                    files.extend(subfolder_files)
        except Exception as e:
            logger.error(f"Error: {e}")
        if not filter_ignored:
            return files
        filtered_files = self.filter_gitignore(filenames=files, root_relative_path=root_relative_path)
        return filtered_files

    def filter_gitignore(self, filenames: List[str], root_relative_path: Path | str = None) -> List[str]:
        """
        Filter a list of filenames based on .gitignore rules.

        :param filenames: A list of filenames to be filtered.
        :type filenames: List[str]
        :param root_relative_path: The root relative path within the repository.
        :type root_relative_path: Path or str
        :return: A list of filenames that pass the .gitignore filtering.
        :rtype: List[str]
        """
        if root_relative_path is None:
            root_relative_path = self.workdir
        files = []
        for filename in filenames:
            pathname = root_relative_path / filename
            if self._gitignore_rules(str(pathname)):
                continue
            files.append(filename)
        return files

    @classmethod
    @retry(wait=wait_random_exponential(min=1, max=15), stop=stop_after_attempt(3))
    async def clone_from(cls, url: str | Path, output_dir: str | Path = None) -> "GitRepository":
        from metagpt.context import Context

        to_path = Path(output_dir or Path(__file__).parent / f"../../workspace/downloads/{uuid.uuid4().hex}").resolve()
        to_path.mkdir(parents=True, exist_ok=True)
        repo_dir = to_path / Path(url).stem
        if repo_dir.exists():
            shutil.rmtree(repo_dir, ignore_errors=True)
        ctx = Context()
        env = ctx.new_environ()
        proxy = ["-c", f"http.proxy={ctx.config.proxy}"] if ctx.config.proxy else []
        command = ["git", "clone"] + proxy + [str(url)]
        logger.info(" ".join(command))

        stdout, stderr, return_code = await shell_execute(command=command, cwd=str(to_path), env=env, timeout=600)
        info = f"{stdout}\n{stderr}\nexit: {return_code}\n"
        logger.info(info)
        dir_name = Path(url).stem
        to_path = to_path / dir_name
        if not cls.is_git_dir(to_path):
            raise ValueError(info)
        logger.info(f"git clone to {to_path}")
        return GitRepository(local_path=to_path, auto_init=False)

    async def checkout(self, commit_id: str):
        self._repository.git.checkout(commit_id)
        logger.info(f"git checkout {commit_id}")

    def log(self) -> str:
        """Return git log"""
        return self._repository.git.log()

    @staticmethod
    async def create_pull(
        base: str,
        head: str,
        base_repo_name: str,
        head_repo_name: Optional[str] = None,
        *,
        title: Optional[str] = None,
        body: Optional[str] = None,
        maintainer_can_modify: Optional[bool] = None,
        draft: Optional[bool] = None,
        issue: Optional[Issue] = None,
        access_token: Optional[str] = None,
        auth: Optional[Auth] = None,
    ) -> Union[PullRequest, str]:
        """
        Creates a pull request in the specified repository.

        Args:
            base (str): The name of the base branch.
            head (str): The name of the head branch.
            base_repo_name (str): The full repository name (user/repo) where the pull request will be created.
            head_repo_name (Optional[str], optional): The full repository name (user/repo) where the pull request will merge from. Defaults to None.
            title (Optional[str], optional): The title of the pull request. Defaults to None.
            body (Optional[str], optional): The body of the pull request. Defaults to None.
            maintainer_can_modify (Optional[bool], optional): Whether maintainers can modify the pull request. Defaults to None.
            draft (Optional[bool], optional): Whether the pull request is a draft. Defaults to None.
            issue (Optional[Issue], optional): The issue linked to the pull request. Defaults to None.
            access_token (Optional[str], optional): The access token for authentication. Defaults to None. Visit `https://pygithub.readthedocs.io/en/latest/examples/Authentication.html`, `https://github.com/PyGithub/PyGithub/blob/main/doc/examples/Authentication.rst`.
            auth (Optional[Auth], optional): The authentication method. Defaults to None. Visit `https://pygithub.readthedocs.io/en/latest/examples/Authentication.html`

        Returns:
            PullRequest: The created pull request object.
        """
        title = title or NotSet
        body = body or NotSet
        maintainer_can_modify = maintainer_can_modify or NotSet
        draft = draft or NotSet
        issue = issue or NotSet
        if not auth and not access_token:
            raise ValueError('`access_token` is invalid. Visit: "https://github.com/settings/tokens"')
        clone_url = f"https://github.com/{base_repo_name}.git"
        try:
            auth = auth or Auth.Token(access_token)
            g = Github(auth=auth)
            base_repo = g.get_repo(base_repo_name)
            clone_url = base_repo.clone_url
            head_repo = g.get_repo(head_repo_name) if head_repo_name and head_repo_name != base_repo_name else None
            if not head_repo:
                pr = base_repo.create_pull(
                    base=base,
                    head=head,
                    title=title,
                    body=body,
                    maintainer_can_modify=maintainer_can_modify,
                    draft=draft,
                    issue=issue,
                )
            else:
                base_branch = base_repo.get_branch(base)
                head_branch = head_repo.get_branch(head)
                pr = base_repo.create_pull(
                    base=base_branch.name,
                    head=f"{head_repo.full_name}:{head_branch.name}",
                    title=title,
                    body=body,
                    maintainer_can_modify=maintainer_can_modify,
                    draft=draft,
                    issue=issue,
                )
        except Exception as e:
            logger.warning(f"Pull Request Error: {e}")
            return GitRepository.create_github_pull_url(
                clone_url=clone_url,
                base=base,
                head=head,
<<<<<<< HEAD
                title=title,
                body=body,
                maintainer_can_modify=maintainer_can_modify,
                draft=draft,
                issue=issue,
            )
        else:
            base_branch = base_repo.get_branch(base)
            head_branch = head_repo.get_branch(head)
            pr = base_repo.create_pull(
                base=base_branch.name,
                head=f"{head_repo.full_name}:{head_branch.name}",
                title=title,
                body=body,
                maintainer_can_modify=maintainer_can_modify,
                draft=draft,
                issue=issue,
=======
                head_repo_name=head_repo_name,
>>>>>>> 97677f2c
            )
        return pr

    @staticmethod
    async def create_issue(
        repo_name: str,
        title: str,
        body: Optional[str] = None,
        assignee: NamedUser | Optional[str] = None,
        milestone: Optional[Milestone] = None,
        labels: list[Label] | Optional[list[str]] = None,
        assignees: Optional[list[str]] | list[NamedUser] = None,
        access_token: Optional[str] = None,
        auth: Optional[Auth] = None,
    ) -> Issue:
        """
        Creates an issue in the specified repository.

        Args:
            repo_name (str): The full repository name (user/repo) where the issue will be created.
            title (str): The title of the issue.
            body (Optional[str], optional): The body of the issue. Defaults to None.
            assignee (Union[NamedUser, str], optional): The assignee for the issue, either as a NamedUser object or their username. Defaults to None.
            milestone (Optional[Milestone], optional): The milestone to associate with the issue. Defaults to None.
            labels (Union[list[Label], list[str]], optional): The labels to associate with the issue, either as Label objects or their names. Defaults to None.
            assignees (Union[list[str], list[NamedUser]], optional): The list of usernames or NamedUser objects to assign to the issue. Defaults to None.
            access_token (Optional[str], optional): The access token for authentication. Defaults to None. Visit `https://pygithub.readthedocs.io/en/latest/examples/Authentication.html`, `https://github.com/PyGithub/PyGithub/blob/main/doc/examples/Authentication.rst`.
            auth (Optional[Auth], optional): The authentication method. Defaults to None. Visit `https://pygithub.readthedocs.io/en/latest/examples/Authentication.html`

        Returns:
            Issue: The created issue object.
        """
        body = body or NotSet
        assignee = assignee or NotSet
        milestone = milestone or NotSet
        labels = labels or NotSet
        assignees = assignees or NotSet
        if not auth and not access_token:
            raise ValueError('`access_token` is invalid. Visit: "https://github.com/settings/tokens"')
        auth = auth or Auth.Token(access_token)
        g = Github(auth=auth)

        repo = g.get_repo(repo_name)
        x_ratelimit_remaining = repo.raw_headers.get("x-ratelimit-remaining")
        if (
            x_ratelimit_remaining
            and bool(re.match(r"^-?\d+$", x_ratelimit_remaining))
            and int(x_ratelimit_remaining) <= 0
        ):
            raise RateLimitError()
        issue = repo.create_issue(
            title=title,
            body=body,
            assignee=assignee,
            milestone=milestone,
            labels=labels,
            assignees=assignees,
        )
        return issue

    @staticmethod
    async def get_repos(access_token: Optional[str] = None, auth: Optional[Auth] = None) -> List[str]:
        """
        Fetches a list of public repositories belonging to the authenticated user.

        Args:
            access_token (Optional[str], optional): The access token for authentication. Defaults to None.
                Visit `https://github.com/settings/tokens` for obtaining a personal access token.
            auth (Optional[Auth], optional): The authentication method. Defaults to None.
                Visit `https://pygithub.readthedocs.io/en/latest/examples/Authentication.html` for more information.

        Returns:
            List[str]: A list of full names of the public repositories belonging to the user.
        """
        auth = auth or Auth.Token(access_token)
        git = Github(auth=auth)
        user = git.get_user()
        v = user.get_repos(visibility="public")
        return [i.full_name for i in v]

    @staticmethod
    def create_github_pull_url(clone_url: str, base: str, head: str, head_repo_name: Optional[str] = None) -> str:
        """
        Create a URL for comparing changes between branches or repositories on GitHub.

        Args:
            clone_url (str): The URL used for cloning the repository, ending with '.git'.
            base (str): The base branch or commit.
            head (str): The head branch or commit.
            head_repo_name (str, optional): The name of the repository for the head branch. If not provided, assumes the same repository.

        Returns:
            str: The URL for comparing changes between the specified branches or commits.
        """
        url = clone_url.removesuffix(".git") + f"/compare/{base}..."
        if head_repo_name:
            url += head_repo_name.replace("/", ":")
        url += ":" + head
        return url

    @staticmethod
    def create_gitlab_merge_request_url(clone_url: str, head: str) -> str:
        """
        Create a URL for creating a new merge request on GitLab.

        Args:
            clone_url (str): The URL used for cloning the repository, ending with '.git'.
            head (str): The name of the branch to be merged.

        Returns:
            str: The URL for creating a new merge request for the specified branch.
        """
        return (
            clone_url.removesuffix(".git")
            + "/-/merge_requests/new?merge_request%5Bsource_branch%5D="
            + quote(head, safe="")
        )<|MERGE_RESOLUTION|>--- conflicted
+++ resolved
@@ -519,27 +519,7 @@
                 clone_url=clone_url,
                 base=base,
                 head=head,
-<<<<<<< HEAD
-                title=title,
-                body=body,
-                maintainer_can_modify=maintainer_can_modify,
-                draft=draft,
-                issue=issue,
-            )
-        else:
-            base_branch = base_repo.get_branch(base)
-            head_branch = head_repo.get_branch(head)
-            pr = base_repo.create_pull(
-                base=base_branch.name,
-                head=f"{head_repo.full_name}:{head_branch.name}",
-                title=title,
-                body=body,
-                maintainer_can_modify=maintainer_can_modify,
-                draft=draft,
-                issue=issue,
-=======
                 head_repo_name=head_repo_name,
->>>>>>> 97677f2c
             )
         return pr
 
